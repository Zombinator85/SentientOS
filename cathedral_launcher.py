--- conflicted
+++ resolved
@@ -77,7 +77,6 @@
 
 
 def check_gpu() -> bool:
-<<<<<<< HEAD
     try:
         import torch  # type: ignore
         has = torch.cuda.is_available()
@@ -95,16 +94,6 @@
     resp = input("GPU not detected. Use cloud inference? [y/N] ")
     if resp.strip().lower() in {"y", "yes"}:
         enable_cloud_only(env_path)
-=======
-    """Return True if a CUDA-capable GPU is available."""
-    try:
-        import importlib
-
-        torch = importlib.import_module("torch")
-        return bool(getattr(torch.cuda, "is_available", lambda: False)())
-    except Exception:
-        return False
->>>>>>> 6358e2e9
 
 
 def check_ollama() -> bool:
@@ -176,13 +165,9 @@
         print(f"Dependency installation failed: {exc}")
         log("pip install failed")
 
-<<<<<<< HEAD
     if not check_gpu():
         prompt_cloud_inference(env_path)
 
-=======
-    env_path = Path(".env")
->>>>>>> 6358e2e9
     if not check_ollama():
         install_ollama()
 
