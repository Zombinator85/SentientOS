--- conflicted
+++ resolved
@@ -115,10 +115,10 @@
     return path
 
 
-<<<<<<< HEAD
 def check_gpu() -> bool:
-    try:
-        import torch
+    """Return True if a GPU is available via torch."""
+    try:
+        import torch  # type: ignore[import-untyped]
         has = torch.cuda.is_available()
         log(f"gpu_available={has}")
         return bool(has)
@@ -128,6 +128,7 @@
 
 
 def prompt_cloud_inference(env_path: Path) -> None:
+    """Prompt user to enable cloud inference if no GPU is found."""
     text = env_path.read_text(encoding="utf-8") if env_path.exists() else ""
     if "MIXTRAL_CLOUD_ONLY=1" in text:
         return
@@ -135,9 +136,6 @@
     if resp.strip().lower() in {"y", "yes"}:
         enable_cloud_only(env_path)
 
-
-=======
->>>>>>> 6a10685f
 def check_ollama() -> bool:
     if shutil.which("ollama") is not None:
         return True
