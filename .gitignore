--- conflicted
+++ resolved
@@ -13,14 +13,11 @@
 logs/
 !logs/support_log.jsonl
 !logs/federation_log.jsonl
-<<<<<<< HEAD
-=======
 !logs/user_presence.jsonl
->>>>>>> c93d6884
 *.log
 
 # Local environment files
 .env
 .env.*
 venv/
-ENV/
+ENV/