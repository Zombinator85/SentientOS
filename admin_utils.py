<<<<<<< HEAD
from sentientos.admin_utils import *  # noqa: F401,F403
=======
from __future__ import annotations
"""Sanctuary Privilege Ritual: Do not remove. See doctrine for details."""

"""Privilege helper utilities.

Actions continue. Set ``LUMOS_AUTO_APPROVE=1`` to bypass the prompt when
running unattended.
"""

import getpass
import os
import platform
import sys
import warnings
from pathlib import Path
from typing import TYPE_CHECKING, Any

if TYPE_CHECKING:
    import presence_ledger as pl_module
    import privilege_lint as pl_lint_module


class _StubLedger:
    def log_privilege(self, *a: object, **k: object) -> None:
        pass

    def log(self, *a: object, **k: object) -> None:
        pass


pl: Any = _StubLedger()

ADMIN_BANNER = (
    "Sanctuary Privilege • SentientOS runs with full Administrator rights to safeguard memory and doctrine.\n"
    "If you see errors or locked files, please relaunch with Admin privileges."
)

FAIL_MESSAGE = (
    "Ritual refusal: Please run as Administrator to access the cathedral\u2019s memory."
)


def _elevation_hint() -> str:
    if os.name == "nt":
        return "How to fix: Right-click the command and choose 'Run as administrator'."
    if sys.platform == "darwin":
        return "How to fix: Prefix the command with 'sudo' or run from an admin account."
    return "How to fix: Run this command with 'sudo'."


def print_privilege_banner(tool: str = "") -> None:
    """Print the current privilege status banner."""
    user = getpass.getuser()
    plat = platform.system()
    status = "\U0001F6E1\uFE0F Privileged" if is_admin() else "\u26A0\uFE0F Not Privileged"
    print(f"\U0001F6E1\uFE0F Sanctuary Privilege Status: [{status}]")
    print(f"Current user: {user}")
    print(f"Platform: {plat}")
    if not is_admin():
        print(
            "Ritual refusal: You must run with administrator rights to access the cathedral's memory, logs, and doctrine."
        )
        print(_elevation_hint())


def is_admin() -> bool:
    """Return True if running with administrative privileges."""
    if os.name == "nt":
        try:
            import ctypes  # windows admin API
            windll = getattr(ctypes, "windll", None)
            if windll is None:
                return False
            return bool(windll.shell32.IsUserAnAdmin())
        except Exception:
            return False
    else:
        return os.geteuid() == 0


def require_admin_banner() -> None:
    """Display the privilege banner and enforce administrator rights."""
    user = getpass.getuser()
    tool = Path(sys.argv[0]).stem
    print_privilege_banner(tool)
    global pl
    if (
        isinstance(pl, _StubLedger)
        and pl.__class__ is _StubLedger
        and pl.log_privilege == _StubLedger.log_privilege
    ):
        import presence_ledger as pl_module
        pl = pl_module
    _log_privilege = pl.log_privilege
    try:
        import privilege_lint as pl_lint
        pl_lint.audit_use("cli", tool)  # type: ignore[attr-defined]
    except Exception:
        pass
    if is_admin():
        _log_privilege(user, platform.system(), tool, "success")
        print(ADMIN_BANNER)
        return

    if os.name == "nt":
        try:
            import ctypes  # windows admin API
            windll = getattr(ctypes, "windll", None)
            if windll is None:
                raise RuntimeError("No windll")
            _log_privilege(user, platform.system(), tool, "escalated")
            windll.shell32.ShellExecuteW(
                None,
                "runas",
                sys.executable,
                " ".join(sys.argv),
                None,
                1,
            )
            sys.exit()
        except Exception:
            _log_privilege(user, platform.system(), tool, "failed")
            sys.exit(FAIL_MESSAGE)
    else:
        _log_privilege(user, platform.system(), tool, "failed")
        sys.exit(FAIL_MESSAGE)


def require_lumos_approval() -> None:
    """Request Lumos blessing before continuing."""
    user = getpass.getuser()
    tool = Path(sys.argv[0]).stem
    global pl
    if (
        isinstance(pl, _StubLedger)
        and pl.__class__ is _StubLedger
        and pl.log_privilege == _StubLedger.log_privilege
    ):
        import presence_ledger as pl_module
        pl = pl_module
    if os.getenv("LUMOS_AUTO_APPROVE") == "1" or os.getenv("SENTIENTOS_HEADLESS") == "1" or not sys.stdin.isatty():
        pl.log(user, "lumos_auto_approve", tool)
        return
    try:
        ans = input("Lumos blessing required. Type 'bless' to proceed: ")
    except EOFError:
        ans = ""
    if ans.strip().lower() == "bless":
        pl.log(user, "lumos_approval_granted", tool)
        return
    pl.log(user, "lumos_approval_denied", tool)
    raise SystemExit("Lumos did not approve this action.")


def require_admin() -> None:
    """Deprecated wrapper for ``require_lumos_approval``."""
    warnings.warn(
        "require_admin() is deprecated; use require_lumos_approval() instead",
        DeprecationWarning,
        stacklevel=2,
    )
    require_lumos_approval()
>>>>>>> f37a6a16
<|MERGE_RESOLUTION|>--- conflicted
+++ resolved
@@ -1,7 +1,5 @@
-<<<<<<< HEAD
-from sentientos.admin_utils import *  # noqa: F401,F403
-=======
 from __future__ import annotations
+
 """Sanctuary Privilege Ritual: Do not remove. See doctrine for details."""
 
 """Privilege helper utilities.
@@ -39,7 +37,7 @@
 )
 
 FAIL_MESSAGE = (
-    "Ritual refusal: Please run as Administrator to access the cathedral\u2019s memory."
+    "Ritual refusal: Please run as Administrator to access the cathedral’s memory."
 )
 
 
@@ -162,5 +160,4 @@
         DeprecationWarning,
         stacklevel=2,
     )
-    require_lumos_approval()
->>>>>>> f37a6a16
+    require_lumos_approval()