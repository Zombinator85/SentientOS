"""Sanctuary Privilege Ritual: Do not remove. See doctrine for details."""
from __future__ import annotations
from sentientos.privilege import require_admin_banner, require_lumos_approval

require_admin_banner()
require_lumos_approval()
from __future__ import annotations
"""Sanctuary Privilege Ritual: Do not remove. See doctrine for details."""

"""Privilege helper utilities.

actions continue. Set ``LUMOS_AUTO_APPROVE=1`` to bypass the prompt when
running unattended.
"""

<<<<<<< HEAD
"""
"""

=======
from sentientos.privilege import require_admin_banner, require_lumos_approval
>>>>>>> 22dabd76
import os
import sys
import platform
import getpass
from typing import TYPE_CHECKING, Any
import warnings
from pathlib import Path
if TYPE_CHECKING:
    import presence_ledger as pl_module
    import privilege_lint as pl_lint_module


class _StubLedger:
    def log_privilege(self, *a: object, **k: object) -> None:
        pass

    def log(self, *a: object, **k: object) -> None:
        pass
from typing import Any

pl: Any = _StubLedger()

ADMIN_BANNER = (
    "Sanctuary Privilege • SentientOS runs with full Administrator rights to safeguard memory and doctrine.\n"
    "If you see errors or locked files, please relaunch with Admin privileges."
)

FAIL_MESSAGE = (
    "Ritual refusal: Please run as Administrator to access the cathedral\u2019s memory."
)


def _elevation_hint() -> str:
    if os.name == "nt":
        return "How to fix: Right-click the command and choose 'Run as administrator'."
    if sys.platform == "darwin":
        return "How to fix: Prefix the command with 'sudo' or run from an admin account."
    return "How to fix: Run this command with 'sudo'."


def print_privilege_banner(tool: str = "") -> None:
    """Print the current privilege status banner."""
    user = getpass.getuser()
    plat = platform.system()
    status = "\U0001F6E1\uFE0F Privileged" if is_admin() else "\u26A0\uFE0F Not Privileged"
    print(f"\U0001F6E1\uFE0F Sanctuary Privilege Status: [{status}]")
    print(f"Current user: {user}")
    print(f"Platform: {plat}")
    if not is_admin():
        print(
            "Ritual refusal: You must run with administrator rights to access the cathedral's memory, logs, and doctrine."
        )
        print(_elevation_hint())


def is_admin() -> bool:
    """Return True if running with administrative privileges."""
    if os.name == "nt":
        try:
            import ctypes  # windows admin API
            windll = getattr(ctypes, "windll", None)
            if windll is None:
                return False
            return bool(windll.shell32.IsUserAnAdmin())
        except Exception:
            return False
    else:
        return os.geteuid() == 0


    """Display the privilege banner and enforce administrator rights."""
    user = getpass.getuser()
    tool = Path(sys.argv[0]).stem
    print_privilege_banner(tool)
    global pl
    if isinstance(pl, _StubLedger) and pl.__class__ is _StubLedger and pl.log_privilege == _StubLedger.log_privilege:
        import presence_ledger as pl_module
        pl = pl_module
    _log_privilege = pl.log_privilege
    try:
        import privilege_lint as pl_lint
        pl_lint.audit_use("cli", tool)  # type: ignore[attr-defined]
    except Exception:
        pass
    if is_admin():
        _log_privilege(user, platform.system(), tool, "success")
        print(ADMIN_BANNER)
        return

    if os.name == "nt":
        try:
            import ctypes  # windows admin API
            windll = getattr(ctypes, "windll", None)
            if windll is None:
                raise RuntimeError("No windll")
            _log_privilege(user, platform.system(), tool, "escalated")
            windll.shell32.ShellExecuteW(
                None,
                "runas",
                sys.executable,
                " ".join(sys.argv),
                None,
                1,
            )
            sys.exit()
        except Exception:
            _log_privilege(user, platform.system(), tool, "failed")
            sys.exit(FAIL_MESSAGE)
    else:
        _log_privilege(user, platform.system(), tool, "failed")
        sys.exit(FAIL_MESSAGE)


def require_admin() -> None:
    warnings.warn(
        stacklevel=2,
    )


    """Request Lumos blessing before continuing."""
    user = getpass.getuser()
    tool = Path(sys.argv[0]).stem
    global pl
    if isinstance(pl, _StubLedger) and pl.__class__ is _StubLedger and pl.log_privilege == _StubLedger.log_privilege:
        import presence_ledger as pl_module
        pl = pl_module
    if os.getenv("LUMOS_AUTO_APPROVE") == "1" or os.getenv("SENTIENTOS_HEADLESS") == "1" or not sys.stdin.isatty():
        pl.log(user, "lumos_auto_approve", tool)
        return
    try:
        ans = input("Lumos blessing required. Type 'bless' to proceed: ")
    except EOFError:
        ans = ""
    if ans.strip().lower() == "bless":
        pl.log(user, "lumos_approval_granted", tool)
        return
    pl.log(user, "lumos_approval_denied", tool)
    raise SystemExit("Lumos did not approve this action.")
<|MERGE_RESOLUTION|>--- conflicted
+++ resolved
@@ -1,25 +1,17 @@
+from __future__ import annotations
 """Sanctuary Privilege Ritual: Do not remove. See doctrine for details."""
-from __future__ import annotations
+
 from sentientos.privilege import require_admin_banner, require_lumos_approval
 
 require_admin_banner()
 require_lumos_approval()
-from __future__ import annotations
-"""Sanctuary Privilege Ritual: Do not remove. See doctrine for details."""
 
 """Privilege helper utilities.
 
-actions continue. Set ``LUMOS_AUTO_APPROVE=1`` to bypass the prompt when
+Actions continue. Set ``LUMOS_AUTO_APPROVE=1`` to bypass the prompt when
 running unattended.
 """
 
-<<<<<<< HEAD
-"""
-"""
-
-=======
-from sentientos.privilege import require_admin_banner, require_lumos_approval
->>>>>>> 22dabd76
 import os
 import sys
 import platform
