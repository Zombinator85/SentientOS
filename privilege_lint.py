from logging_config import get_log_path
import sys
import json
from log_utils import append_json
import datetime
import os
import re
from pathlib import Path
try:
    from admin_utils import require_admin_banner, require_lumos_approval
    from sentient_banner import BANNER_LINES
except Exception:  # pragma: no cover - fallback for lint
    def require_admin_banner() -> None:
        """Fallback when admin_utils cannot be imported during lint."""
        pass
    def require_lumos_approval() -> None:
        """Fallback when admin_utils cannot be imported during lint."""
        pass
<<<<<<< HEAD
    from sentient_banner import BANNER_LINES
=======
    BANNER_LINES = [
        '"""Privilege Banner: requires admin & Lumos approval."""',
        "require_admin_banner()",
        "require_lumos_approval()",
        "# 🕯️ Privilege ritual migrated 2025-06-07 by Cathedral decree.",
    ]
>>>>>>> 05a739a9

"""Lint entrypoints for the Sanctuary privilege ritual.

Usage is recorded in ``logs/privileged_audit.jsonl`` or the path set by
``PRIVILEGED_AUDIT_FILE``. See ``docs/ENVIRONMENT.md`` for details.
"""
require_admin_banner()  # Enforced banner calls
require_lumos_approval()

DOCSTRING = BANNER_LINES[0].strip('"')

ENTRY_PATTERNS = [
    "*_cli.py",
    "*_dashboard.py",
    "*_daemon.py",
    "*_engine.py",
    "collab_server.py",
    "autonomous_ops.py",
    "replay.py",
    "experiments_api.py",
]

MAIN_BLOCK_RE = re.compile(r"if __name__ == ['\"]__main__['\"]")
ARGPARSE_RE = re.compile(r"\bargparse\b")

DOCSTRING_SEARCH_LINES = 60

AUDIT_FILE = get_log_path("privileged_audit.jsonl", "PRIVILEGED_AUDIT_FILE")
AUDIT_FILE.parent.mkdir(parents=True, exist_ok=True)


def audit_use(tool: str, command: str) -> None:
    """Append a privileged command usage entry."""
    entry = {
        "timestamp": datetime.datetime.utcnow().isoformat(),
        "tool": tool,
        "command": command,
    }
    append_json(AUDIT_FILE, entry)


def _has_header(path: Path) -> bool:
    """Return True if the ritual docstring appears soon after imports."""
    lines = path.read_text(encoding="utf-8").splitlines()
    idx = 0
    # Skip shebangs, comments and imports at the top of the file
    while idx < len(lines):
        line = lines[idx].strip()
        if not line or line.startswith("#"):
            idx += 1
            continue
        if line.startswith("import ") or line.startswith("from "):
            idx += 1
            continue
        break
    search_block = "\n".join(lines[idx : idx + DOCSTRING_SEARCH_LINES])
    return DOCSTRING in search_block


def _has_banner_call(path: Path) -> bool:
    """Return True if banner calls appear in the correct order."""
    lines = path.read_text(encoding="utf-8").splitlines()
    start = None
    for i, line in enumerate(lines):
        if DOCSTRING in line:
            start = i
            break
    if start is None:
        return False
    end = start
    if lines[start].count('"""') >= 2:
        end = start
    else:
        for j in range(start + 1, len(lines)):
            if '"""' in lines[j]:
                end = j
                break
        else:
            return False

    j = end + 1
    while j < len(lines) and not lines[j].strip():
        j += 1
    if j >= len(lines) or not lines[j].strip().startswith("require_admin_banner("):
        return False

    j += 1
    while j < len(lines) and not lines[j].strip():
        j += 1
    return j < len(lines) and lines[j].strip().startswith("require_lumos_approval(")


def _has_lumos_call(path: Path) -> bool:
    """Return True if ``require_lumos_approval()`` follows ``require_admin_banner()``."""
    lines = path.read_text(encoding="utf-8").splitlines()
    for i, line in enumerate(lines):
        if line.strip().startswith("require_admin_banner("):
            j = i + 1
            while j < len(lines) and not lines[j].strip():
                j += 1
            return j < len(lines) and lines[j].strip().startswith("require_lumos_approval(")
    return False


def check_file(path: Path) -> list[str]:
    issues = []
    if not _has_header(path):
        issues.append(f"{path}: missing privilege docstring after imports")
    if not _has_banner_call(path):
        issues.append(
            f"{path}: require_admin_banner() must immediately follow the banner docstring and be followed by require_lumos_approval()"
        )
    elif not _has_lumos_call(path):
        issues.append(
            f"{path}: require_lumos_approval() must immediately follow require_admin_banner()"
        )
    return issues


def find_entrypoints(root: Path) -> list[Path]:
    """Return Python entrypoint files under ``root``."""
    files: set[Path] = set()
    for pattern in ENTRY_PATTERNS:
        files.update(root.rglob(pattern))
    for path in root.rglob("*.py"):
        if path in files:
            continue
        text = path.read_text(encoding="utf-8")
        if MAIN_BLOCK_RE.search(text) or ARGPARSE_RE.search(text):
            files.add(path)
    return sorted(files)


def main() -> int:
    root = Path(__file__).resolve().parent
    files = find_entrypoints(root)
    issues = []
    for path in files:
        issues.extend(check_file(path))
    if issues:
        print("\n".join(sorted(issues)))
        return 1
    return 0

if __name__ == "__main__":
    sys.exit(main())<|MERGE_RESOLUTION|>--- conflicted
+++ resolved
@@ -1,11 +1,12 @@
 from logging_config import get_log_path
 import sys
 import json
-from log_utils import append_json
 import datetime
 import os
 import re
 from pathlib import Path
+from log_utils import append_json
+
 try:
     from admin_utils import require_admin_banner, require_lumos_approval
     from sentient_banner import BANNER_LINES
@@ -13,19 +14,19 @@
     def require_admin_banner() -> None:
         """Fallback when admin_utils cannot be imported during lint."""
         pass
+
     def require_lumos_approval() -> None:
         """Fallback when admin_utils cannot be imported during lint."""
         pass
-<<<<<<< HEAD
-    from sentient_banner import BANNER_LINES
-=======
+
+    # Local fallback banner lines (if import fails)
     BANNER_LINES = [
         '"""Privilege Banner: requires admin & Lumos approval."""',
         "require_admin_banner()",
         "require_lumos_approval()",
         "# 🕯️ Privilege ritual migrated 2025-06-07 by Cathedral decree.",
     ]
->>>>>>> 05a739a9
+
 
 """Lint entrypoints for the Sanctuary privilege ritual.
 
@@ -35,6 +36,7 @@
 require_admin_banner()  # Enforced banner calls
 require_lumos_approval()
 
+# The exact docstring that must appear after imports:
 DOCSTRING = BANNER_LINES[0].strip('"')
 
 ENTRY_PATTERNS = [
@@ -50,7 +52,6 @@
 
 MAIN_BLOCK_RE = re.compile(r"if __name__ == ['\"]__main__['\"]")
 ARGPARSE_RE = re.compile(r"\bargparse\b")
-
 DOCSTRING_SEARCH_LINES = 60
 
 AUDIT_FILE = get_log_path("privileged_audit.jsonl", "PRIVILEGED_AUDIT_FILE")
@@ -81,6 +82,7 @@
             idx += 1
             continue
         break
+
     search_block = "\n".join(lines[idx : idx + DOCSTRING_SEARCH_LINES])
     return DOCSTRING in search_block
 
@@ -88,30 +90,27 @@
 def _has_banner_call(path: Path) -> bool:
     """Return True if banner calls appear in the correct order."""
     lines = path.read_text(encoding="utf-8").splitlines()
-    start = None
-    for i, line in enumerate(lines):
-        if DOCSTRING in line:
-            start = i
-            break
+    # Find the docstring line
+    start = next((i for i, l in enumerate(lines) if DOCSTRING in l), None)
     if start is None:
         return False
-    end = start
+
+    # Find end of docstring (single- or multi-line)
     if lines[start].count('"""') >= 2:
         end = start
     else:
-        for j in range(start + 1, len(lines)):
-            if '"""' in lines[j]:
-                end = j
-                break
-        else:
+        end = next((j for j in range(start + 1, len(lines)) if '"""' in lines[j]), None)
+        if end is None:
             return False
 
+    # Check require_admin_banner() immediately after
     j = end + 1
     while j < len(lines) and not lines[j].strip():
         j += 1
     if j >= len(lines) or not lines[j].strip().startswith("require_admin_banner("):
         return False
 
+    # Check require_lumos_approval() immediately after
     j += 1
     while j < len(lines) and not lines[j].strip():
         j += 1
@@ -119,7 +118,7 @@
 
 
 def _has_lumos_call(path: Path) -> bool:
-    """Return True if ``require_lumos_approval()`` follows ``require_admin_banner()``."""
+    """Return True if `require_lumos_approval()` follows `require_admin_banner()`."""
     lines = path.read_text(encoding="utf-8").splitlines()
     for i, line in enumerate(lines):
         if line.strip().startswith("require_admin_banner("):
@@ -131,25 +130,27 @@
 
 
 def check_file(path: Path) -> list[str]:
-    issues = []
+    issues: list[str] = []
     if not _has_header(path):
         issues.append(f"{path}: missing privilege docstring after imports")
     if not _has_banner_call(path):
         issues.append(
-            f"{path}: require_admin_banner() must immediately follow the banner docstring and be followed by require_lumos_approval()"
+            f"{path}: `require_admin_banner()` must immediately follow the banner docstring and be followed by `require_lumos_approval()`"
         )
     elif not _has_lumos_call(path):
         issues.append(
-            f"{path}: require_lumos_approval() must immediately follow require_admin_banner()"
+            f"{path}: `require_lumos_approval()` must immediately follow `require_admin_banner()`"
         )
     return issues
 
 
 def find_entrypoints(root: Path) -> list[Path]:
-    """Return Python entrypoint files under ``root``."""
+    """Return Python entrypoint files under `root`."""
     files: set[Path] = set()
     for pattern in ENTRY_PATTERNS:
         files.update(root.rglob(pattern))
+
+    # Also pick up any script with a `__main__` block or use of argparse
     for path in root.rglob("*.py"):
         if path in files:
             continue
@@ -162,13 +163,15 @@
 def main() -> int:
     root = Path(__file__).resolve().parent
     files = find_entrypoints(root)
-    issues = []
+    issues: list[str] = []
     for path in files:
         issues.extend(check_file(path))
+
     if issues:
         print("\n".join(sorted(issues)))
         return 1
     return 0
 
+
 if __name__ == "__main__":
     sys.exit(main())