repos:
  - repo: local
    hooks:
      - id: privilege-lint
        name: privilege lint
        entry: bash scripts/precommit_privilege.sh
        language: system
        pass_filenames: false
        env:
          LUMOS_AUTO_APPROVE: '1'

      - id: audit-verify
        name: audit log verify
        entry: python verify_audits.py logs/ --no-input
        language: system
        pass_filenames: false
        env:
          LUMOS_AUTO_APPROVE: '1'

      - id: pytest
        name: unit tests
        entry: pytest --cov=sentientos --cov-fail-under=80 -q
        language: python
        pass_filenames: false
<<<<<<< HEAD
        additional_dependencies: [pytest, pytest-cov, requests, requests_mock, PyYAML]
=======
        additional_dependencies: [pytest, pytest-cov, requests, PyYAML, mypy, types-PyYAML, types-requests]
>>>>>>> 01260c3c

  - repo: https://github.com/pre-commit/mirrors-mypy
    rev: v1.16.0
    hooks:
      - id: mypy
        additional_dependencies: [pytest, pytest-cov, requests, requests_mock, PyYAML, types-PyYAML, types-requests]<|MERGE_RESOLUTION|>--- conflicted
+++ resolved
@@ -22,14 +22,25 @@
         entry: pytest --cov=sentientos --cov-fail-under=80 -q
         language: python
         pass_filenames: false
-<<<<<<< HEAD
-        additional_dependencies: [pytest, pytest-cov, requests, requests_mock, PyYAML]
-=======
-        additional_dependencies: [pytest, pytest-cov, requests, PyYAML, mypy, types-PyYAML, types-requests]
->>>>>>> 01260c3c
+        additional_dependencies:
+          - pytest
+          - pytest-cov
+          - requests
+          - requests_mock
+          - PyYAML
+          - mypy
+          - types-PyYAML
+          - types-requests
 
   - repo: https://github.com/pre-commit/mirrors-mypy
     rev: v1.16.0
     hooks:
       - id: mypy
-        additional_dependencies: [pytest, pytest-cov, requests, requests_mock, PyYAML, types-PyYAML, types-requests]+        additional_dependencies:
+          - pytest
+          - pytest-cov
+          - requests
+          - requests_mock
+          - PyYAML
+          - types-PyYAML
+          - types-requests