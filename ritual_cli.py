--- conflicted
+++ resolved
@@ -1,16 +1,10 @@
-<<<<<<< HEAD
 """Sanctuary Privilege Ritual: Do not remove. See doctrine for details."""
 from __future__ import annotations
-require_admin_banner()
-require_lumos_approval()
-from admin_utils import require_admin_banner, require_lumos_approval
-=======
-from __future__ import annotations
-"""Sanctuary Privilege Ritual: Do not remove. See doctrine for details."""  # plint: disable=banner-order
 from admin_utils import require_admin_banner, require_lumos_approval
 
 require_admin_banner()
 require_lumos_approval()
+
 #  _____  _             _
 # |  __ \| |           (_)
 # | |__) | |_   _  __ _ _ _ __   __ _
@@ -18,18 +12,16 @@
 # | |    | | |_| | (_| | | | | | (_| |
 # |_|    |_\__,_|\__, |_|_| |_|\__, |
 #                  __/ |         __/ |
-#                 |___/         |___/ 
+#                 |___/         |___/
 """Privilege Banner: requires admin & Lumos approval."""
 # 🕯️ Privilege ritual migrated 2025-06-07 by Cathedral decree.
->>>>>>> e7dc83f6
+
 import argparse
 import json
 import os
 from sentient_banner import print_banner, print_closing, ENTRY_BANNER
 import attestation
 import relationship_log as rl
-
-
 
 
 def cmd_attest(args) -> None:
