--- conflicted
+++ resolved
@@ -1,1524 +1,5 @@
-from __future__ import annotations
-
-from sentientos.privilege import require_admin_banner, require_lumos_approval
-
-require_admin_banner()
-require_lumos_approval()
-
-import json
-import logging
-import os
-import re
-import subprocess
-import threading
-import time
-import urllib.request
-from collections import defaultdict, deque
-from datetime import datetime, timedelta, timezone
-from pathlib import Path
-from queue import Queue
-from typing import Iterable, Mapping, Tuple
-
-import yaml
-from pygments import highlight
-from pygments.formatters import HtmlFormatter
-from pygments.lexers import DiffLexer
-
-from sentientos.daemons import pulse_bus, pulse_federation
-
-from daemon.cpu_ram_daemon import run_loop as cpu_ram_daemon
-CODEX_LOG = Path("/daemon/logs/codex.jsonl")
-# Directory for storing Codex suggestion patches
-CODEX_SUGGEST_DIR = Path("/glow/codex_suggestions/")
-CODEX_PATCH_DIR = CODEX_SUGGEST_DIR  # backward compatibility
-CODEX_SESSION_FILE = Path("/daemon/logs/codex_session.json")
-CODEX_REQUEST_DIR = Path("/glow/codex_requests/")
-CODEX_REASONING_DIR = Path("/daemon/logs/codex_reasoning/")
-MONITORING_METRICS_PATH = Path(
-    os.getenv(
-        "MONITORING_METRICS_PATH",
-        str(Path(os.getenv("MONITORING_GLOW_ROOT", "/glow/monitoring")) / "metrics.jsonl"),
-    )
-)
-
-PRIVILEGED_PATTERNS = ["/vow/", "NEWLEGACY.txt", "init.py", "privilege.py"]
-OFF_LIMIT_PATTERNS = ["/vow/", "NEWLEGACY.txt"]
-_VEIL_METADATA_SUFFIX = ".veil.json"
-_PATCH_ID_PATTERN = re.compile(r"^[A-Za-z0-9_.-]+$")
-
-PREDICTIVE_SAFETY_CONTEXT = (
-    "Safety Context: Maintain SentientOS safeguards. Do not modify /vow, NEWLEGACY, "
-    "or other privileged files. Focus on adaptive, well-tested improvements that respect "
-    "monitoring transparency."
-)
-
-logger = logging.getLogger(__name__)
-
-FEDERATION_REPLAY_MINUTES = 15
-
-# Config handling ----------------------------------------------------------
-CONFIG_FILE = Path("/vow/config.yaml")
-DEFAULT_CONFIG = {
-    "codex_auto_apply": False,
-    "codex_interval": 3600,
-    "codex_confirm_patterns": ["/vow/", "NEWLEGACY.txt", "init.py", "privilege.py"],
-    # Maximum Codex fix attempts per cycle
-    "codex_max_iterations": 1,
-    # Focus for diagnostics: "pytest" or "mypy"
-    "codex_focus": "pytest",
-    # Autonomy mode: observe, repair, full, or expand
-    "codex_mode": "observe",
-    # Notification targets for verified repairs
-    "codex_notify": [],
-    # Resource thresholds
-    "cpu_threshold": 90,
-    "ram_threshold": 90,
-    # Offload behavior: none, log_only, auto
-    "offload_policy": "log_only",
-    # Federation propagation defaults
-    "federation_enabled": False,
-    "federation_peers": [],
-    # Federation predictive handling
-    "federated_auto_apply": False,
-    "federation_peer_name": "",
-}
-try:
-    safe_load = yaml.safe_load  # type: ignore[attr-defined]
-except AttributeError:
-    CONFIG = {}
-else:
-    try:
-        CONFIG = safe_load(CONFIG_FILE.read_text(encoding="utf-8"))
-        if not isinstance(CONFIG, dict):
-            CONFIG = {}
-    except FileNotFoundError:
-        CONFIG = {}
-    except Exception:  # pragma: no cover - malformed config treated as empty
-        CONFIG = {}
-CONFIG = {**DEFAULT_CONFIG, **CONFIG}
-CODEX_MODE = str(CONFIG.get("codex_mode", "observe")).lower()
-CODEX_INTERVAL = int(CONFIG.get("codex_interval", 3600))
-CODEX_CONFIRM_PATTERNS = CONFIG.get(
-    "codex_confirm_patterns", ["/vow/", "NEWLEGACY.txt", "init.py", "privilege.py"]
-)
-CODEX_MAX_ITERATIONS = int(CONFIG.get("codex_max_iterations", 1))
-CODEX_FOCUS = str(CONFIG.get("codex_focus", "pytest"))
-CODEX_AUTO_APPLY = CODEX_MODE in {"repair", "full"}
-RUN_CODEX = CODEX_MODE in {"repair", "full", "expand"}
-CODEX_NOTIFY = CONFIG.get("codex_notify", [])
-FEDERATION_ENABLED = bool(CONFIG.get("federation_enabled", False))
-FEDERATION_PEERS = CONFIG.get("federation_peers", [])
-pulse_federation.configure(enabled=FEDERATION_ENABLED, peers=FEDERATION_PEERS)
-
-LOCAL_PEER_NAME = (
-    str(
-        CONFIG.get("federation_peer_name")
-        or os.getenv("FEDERATION_PEER_NAME", "local")
-    ).strip()
-    or "local"
-)
-FEDERATED_AUTO_APPLY = bool(CONFIG.get("federated_auto_apply", False))
-
-
-CRITICAL_PULSE_EVENTS = {"enforcement", "resync_required", "integrity_violation"}
-_SELF_REPAIR_LOCK = threading.Lock()
-
-
-class _CriticalFailureMonitor:
-    def __init__(self) -> None:
-        self._threshold = 3
-        self._window = timedelta(minutes=5)
-        self._cooldown = timedelta(minutes=5)
-        self._events: dict[tuple[str, str], deque[datetime]] = defaultdict(deque)
-        self._last_request: dict[tuple[str, str], datetime] = {}
-
-    def reset(self) -> None:
-        self._events.clear()
-        self._last_request.clear()
-
-    def record(self, event: dict[str, object]) -> None:
-        priority = str(event.get("priority", "info")).lower()
-        if priority != "critical":
-            return
-
-        source = str(event.get("source_daemon", "")).strip()
-        if not source or source in {"codex", "daemon_manager"}:
-            return
-
-        payload = event.get("payload")
-        if isinstance(payload, dict):
-            action = str(payload.get("action", "")).lower()
-            if action == "restart_daemon":
-                return
-
-        peer = str(event.get("source_peer", "local")) or "local"
-        event_time = self._parse_time(event.get("timestamp"))
-        key = (peer, source)
-        history = self._events[key]
-        history.append(event_time)
-        cutoff = event_time - self._window
-        while history and history[0] < cutoff:
-            history.popleft()
-
-        if len(history) < self._threshold:
-            return
-
-        last_request = self._last_request.get(key)
-        if last_request and event_time - last_request < self._cooldown:
-            return
-
-        reason = self._build_reason(event)
-        scope = "federated" if peer not in {"", "local"} else "local"
-        target_peer = peer if scope == "federated" else None
-        self._publish_restart_request(source, reason, scope=scope, target_peer=target_peer)
-        self._last_request[key] = event_time
-
-    def _parse_time(self, value: object) -> datetime:
-        if isinstance(value, str) and value:
-            text = value
-            if text.endswith("Z"):
-                text = text[:-1] + "+00:00"
-            try:
-                parsed = datetime.fromisoformat(text)
-            except ValueError:
-                pass
-            else:
-                if parsed.tzinfo is None:
-                    return parsed.replace(tzinfo=timezone.utc)
-                return parsed.astimezone(timezone.utc)
-        return datetime.now(timezone.utc)
-
-    def _build_reason(self, event: dict[str, object]) -> str:
-        event_type = str(event.get("event_type", "unknown"))
-        payload = event.get("payload")
-        detail: str | None = None
-        if isinstance(payload, dict):
-            detail_value = payload.get("detail") or payload.get("reason")
-            if detail_value:
-                detail = str(detail_value)
-        base = f"codex_detected_repeated_failures:{event_type}"
-        return f"{base}:{detail}" if detail else base
-
-    def _publish_restart_request(
-        self,
-        daemon_name: str,
-        reason: str,
-        *,
-        scope: str,
-        target_peer: str | None = None,
-    ) -> None:
-        payload = {
-            "action": "restart_daemon",
-            "daemon": daemon_name,
-            "daemon_name": daemon_name,
-            "reason": reason,
-            "scope": scope,
-        }
-        if target_peer and target_peer not in {"", "local"}:
-            payload["target_peer"] = target_peer
-        pulse_bus.publish(
-            {
-                "timestamp": datetime.now(timezone.utc).isoformat(),
-                "source_daemon": "codex",
-                "event_type": "restart_request",
-                "priority": "critical",
-                "payload": payload,
-            }
-        )
-
-
-CRITICAL_FAILURE_MONITOR = _CriticalFailureMonitor()
-
-
-def reset_failure_monitor() -> None:
-    CRITICAL_FAILURE_MONITOR.reset()
-
-
-def _load_last_session_timestamp() -> datetime | None:
-    try:
-        data = json.loads(CODEX_SESSION_FILE.read_text(encoding="utf-8"))
-    except FileNotFoundError:
-        return None
-    except json.JSONDecodeError:
-        return None
-    ts = data.get("ts")
-    if not isinstance(ts, str):
-        return None
-    try:
-        parsed = datetime.strptime(ts, "%Y-%m-%d %H:%M:%S")
-    except ValueError:
-        return None
-    return parsed.replace(tzinfo=timezone.utc)
-
-
-def run_diagnostics() -> Tuple[bool, str, int]:
-    """Run selected diagnostics.
-
-    Returns a tuple of ``(all_passed, summary, error_count)`` where ``error_count``
-    is the number of failing tests or type errors depending on
-    :data:`CODEX_FOCUS`.
-    """
-
-    if CODEX_FOCUS == "mypy":
-        cmd = ["mypy", "--ignore-missing-imports", "."]
-        proc = subprocess.run(cmd, capture_output=True, text=True)
-        output = proc.stdout + proc.stderr
-        match = re.search(r"Found (\d+) errors?", output)
-        errors = int(match.group(1)) if match else 0
-        return proc.returncode == 0, output, errors
-
-    # Default: pytest focus
-    cmd = ["pytest", "-q"]
-    proc = subprocess.run(cmd, capture_output=True, text=True)
-    output = proc.stdout + proc.stderr
-    match = re.search(r"(\d+) failed", output)
-    errors = int(match.group(1)) if match else 0
-    return proc.returncode == 0, output, errors
-
-
-INTEGRITY_LOG = Path("/daemon/logs/integrity.jsonl")
-
-
-def run_integrity_check() -> bool:
-    """Record a basic integrity check result."""
-    INTEGRITY_LOG.parent.mkdir(parents=True, exist_ok=True)
-    passed = True
-    with open(INTEGRITY_LOG, "a", encoding="utf-8") as fh:
-        fh.write(
-            json.dumps(
-                {
-                    "ts": time.strftime("%Y-%m-%d %H:%M:%S"),
-                    "event": "integrity_check",
-                    "passed": passed,
-                }
-            )
-            + "\n"
-        )
-    return passed
-
-
-def run_ci(ledger_queue: Queue) -> bool:
-    """Run full diagnostics and integrity check, logging the outcome."""
-    passed, summary, _ = run_diagnostics()
-    integrity = run_integrity_check()
-    ci_passed = passed and integrity
-    ledger_queue.put(
-        {
-            "ts": time.strftime("%Y-%m-%d %H:%M:%S"),
-            "event": "ci_passed" if ci_passed else "ci_failed",
-            "summary": summary if not ci_passed else "",
-            "codex_mode": CODEX_MODE,
-            "ci_passed": ci_passed,
-        }
-    )
-    return ci_passed
-
-
-def self_repair_check(ledger_queue: Queue | None = None) -> dict | None:
-    """Trigger an immediate Codex self-repair cycle."""
-
-    queue = ledger_queue if ledger_queue is not None else Queue()
-    with _SELF_REPAIR_LOCK:
-        return run_once(queue)
-
-
-def parse_diff_files(diff: str) -> list[str]:
-    files: list[str] = []
-    for line in diff.splitlines():
-        if line.startswith("+++ b/"):
-            files.append(line[6:])
-    return files
-
-
-def _to_int(value: object) -> int:
-    try:
-        return int(value)
-    except (TypeError, ValueError):
-        return 0
-
-
-def _format_window(seconds: int) -> str:
-    if seconds <= 0:
-        return "unknown"
-    if seconds % 3600 == 0:
-        hours = seconds // 3600
-        return f"{hours}h"
-    if seconds % 60 == 0:
-        minutes = seconds // 60
-        return f"{minutes}m"
-    return f"{seconds}s"
-
-
-def _load_metrics_snapshots(limit: int = 25) -> list[dict[str, object]]:
-    path = MONITORING_METRICS_PATH
-    try:
-        with path.open("r", encoding="utf-8") as handle:
-            lines = handle.readlines()
-    except FileNotFoundError:
-        logger.debug("Monitoring metrics file missing at %s", path)
-        return []
-    snapshots: list[dict[str, object]] = []
-    for entry in lines[-limit:]:
-        text = entry.strip()
-        if not text:
-            continue
-        try:
-            data = json.loads(text)
-        except json.JSONDecodeError:
-            logger.debug("Skipping malformed metrics entry")
-            continue
-        if isinstance(data, dict):
-            snapshots.append(data)
-    return snapshots
-
-
-class _PredictiveRepairManager:
-    def __init__(self) -> None:
-        self._latest_summary: dict[str, object] | None = None
-
-    def record_summary(self, event: dict[str, object]) -> None:
-        payload = event.get("payload")
-        if isinstance(payload, dict):
-            self._latest_summary = {
-                "timestamp": str(event.get("timestamp", "")),
-                "payload": dict(payload),
-            }
-
-    def handle_alert(self, event: dict[str, object], ledger_queue: Queue) -> None:
-        payload = event.get("payload")
-        if not isinstance(payload, dict):
-            return
-        anomaly = dict(payload)
-        anomaly.setdefault("timestamp", str(event.get("timestamp", "")))
-        source_daemon = str(anomaly.get("source_daemon", "")).strip()
-        if not source_daemon:
-            return
-        target_peer = str(event.get("source_peer", "local")) or "local"
-        if not self._should_trigger(anomaly):
-            return
-        analysis = self._analyze_history(source_daemon, anomaly)
-        if target_peer not in {"", "local"}:
-            logger.info(
-                "Codex predictive analysis triggered for %s on peer %s",
-                source_daemon,
-                target_peer,
-            )
-        else:
-            logger.info("Codex predictive analysis triggered for %s", source_daemon)
-        self._suggest_patch(
-            source_daemon,
-            anomaly,
-            analysis,
-            ledger_queue,
-            target_peer=None if target_peer in {"", "local"} else target_peer,
-        )
-
-    def _should_trigger(self, anomaly: Mapping[str, object]) -> bool:
-        observed = _to_int(anomaly.get("observed"))
-        threshold = _to_int(anomaly.get("threshold"))
-        if observed <= 0 or threshold <= 0:
-            return False
-        if observed < threshold:
-            return False
-        if max(observed, threshold) < 5:
-            return False
-        return True
-
-    def _analyze_history(
-        self, daemon_name: str, anomaly: Mapping[str, object]
-    ) -> dict[str, object] | None:
-        snapshots = _load_metrics_snapshots()
-        if not snapshots:
-            return None
-
-        total_windows = 0
-        elevated_windows = 0
-        preferred_window: str | None = None
-        anomaly_snapshots = 0
-        event_type = str(anomaly.get("event_type", ""))
-
-        for snapshot in snapshots:
-            windows = snapshot.get("windows")
-            if not isinstance(windows, Mapping):
-                continue
-            for label, metrics in windows.items():
-                metrics_map = metrics if isinstance(metrics, Mapping) else {}
-                per_daemon = metrics_map.get("per_daemon")
-                if not isinstance(per_daemon, Mapping):
-                    continue
-                data = per_daemon.get(daemon_name)
-                if not isinstance(data, Mapping):
-                    continue
-                total = _to_int(data.get("total"))
-                priority_counts = data.get("priority")
-                warnings = 0
-                if isinstance(priority_counts, Mapping):
-                    warnings = _to_int(priority_counts.get("warning")) + _to_int(
-                        priority_counts.get("critical")
-                    )
-                if total <= 0:
-                    continue
-                total_windows += 1
-                ratio = warnings / total if total else 0.0
-                if ratio >= 0.5:
-                    elevated_windows += 1
-                    preferred_window = str(label)
-
-        for snapshot in snapshots:
-            anomalies = snapshot.get("anomalies")
-            if not isinstance(anomalies, Iterable):
-                continue
-            for candidate in anomalies:
-                if not isinstance(candidate, Mapping):
-                    continue
-                if str(candidate.get("source_daemon", "")) != daemon_name:
-                    continue
-                candidate_type = str(candidate.get("event_type", ""))
-                if event_type and candidate_type and candidate_type != event_type:
-                    continue
-                anomaly_snapshots += 1
-                break
-
-        if total_windows == 0 and anomaly_snapshots == 0:
-            return None
-
-        percentage = (elevated_windows / total_windows * 100) if total_windows else 0.0
-        parts: list[str] = []
-        if total_windows:
-            parts.append(
-                f"{percentage:.1f}% of monitoring windows ({elevated_windows}/{total_windows}) "
-                f"show warning or critical trends for {daemon_name}."
-            )
-        if anomaly_snapshots:
-            parts.append(
-                f"{anomaly_snapshots} verified snapshots recorded matching anomalies."
-            )
-        summary = " ".join(parts) if parts else f"No recent metrics for {daemon_name}."
-        return {
-            "summary": summary,
-            "percentage": percentage,
-            "total_windows": total_windows,
-            "elevated_windows": elevated_windows,
-            "anomaly_snapshots": anomaly_snapshots,
-            "preferred_window": preferred_window,
-        }
-
-    def _suggest_patch(
-        self,
-        daemon_name: str,
-        anomaly: Mapping[str, object],
-        analysis: dict[str, object] | None,
-        ledger_queue: Queue,
-        *,
-        target_peer: str | None = None,
-    ) -> None:
-        timestamp = datetime.utcnow().strftime("%Y%m%d_%H%M%S")
-        analysis_window = _format_window(_to_int(anomaly.get("window_seconds")))
-        summary_text = (
-            str(analysis.get("summary")) if analysis is not None else f"No historical metrics for {daemon_name}."
-        )
-        safety_sections = []
-        ethics = load_ethics()
-        if ethics:
-            safety_sections.append(ethics)
-        safety_sections.append(PREDICTIVE_SAFETY_CONTEXT)
-        safety_text = "\n".join(safety_sections)
-        prompt = (
-            f"{safety_text}\n"
-            "You are assisting CodexDaemon with predictive self-repair.\n"
-            f"Focus on resilient mitigations for {daemon_name}.\n"
-            f"Anomaly details: {json.dumps(anomaly, sort_keys=True)}\n"
-            f"Historical pattern: {summary_text}\n"
-            "Suggest code changes that add adaptive thresholds, backoff logic, or richer logging while "
-            "respecting safety policies. Respond with a unified diff."
-        )
-        proc = subprocess.run(["codex", "exec", prompt], capture_output=True, text=True)
-        diff_output = proc.stdout
-
-        CODEX_SUGGEST_DIR.mkdir(parents=True, exist_ok=True)
-        if target_peer:
-            sanitized_peer = re.sub(r"[^a-zA-Z0-9_.-]", "_", target_peer)
-            patch_path = CODEX_SUGGEST_DIR / f"predictive_{sanitized_peer}_{timestamp}.diff"
-        else:
-            patch_path = CODEX_SUGGEST_DIR / f"predictive_{timestamp}.diff"
-        files_changed = parse_diff_files(diff_output)
-        off_limits = bool(files_changed and touches_off_limits(files_changed))
-        needs_confirmation = bool(files_changed and requires_veil(files_changed))
-        if off_limits:
-            patch_path.write_text(
-                "# Predictive patch rejected: attempted to modify privileged files.\n",
-                encoding="utf-8",
-            )
-            files_changed = []
-            diff_to_apply = ""
-        else:
-            patch_path.write_text(diff_output, encoding="utf-8")
-            diff_to_apply = diff_output
-
-        suggestion_ts = time.strftime("%Y-%m-%d %H:%M:%S")
-        patch_ref = patch_path.as_posix().lstrip("/")
-
-        log_activity(
-            {
-                "ts": suggestion_ts,
-                "prompt": prompt,
-                "files_changed": files_changed,
-                "verified": False,
-                "codex_patch": patch_ref,
-                "iterations": 1,
-                "target": "predictive",
-                "outcome": "suggested" if diff_to_apply else "blocked",
-                "analysis_window": analysis_window,
-                "triggering_anomaly": anomaly,
-                "pattern_summary": summary_text,
-                "target_peer": target_peer or "local",
-                "requires_confirmation": needs_confirmation,
-            }
-        )
-
-        ledger_queue.put(
-            {
-                "ts": suggestion_ts,
-                "event": "self_predict_suggested",
-                "codex_mode": CODEX_MODE,
-                "triggering_anomaly": anomaly,
-                "analysis_window": analysis_window,
-                "patch_file": patch_ref,
-                "status": "suggested",
-                "files_changed": files_changed,
-                "pattern_summary": summary_text,
-                "target_peer": target_peer or "local",
-                "requires_confirmation": needs_confirmation,
-            }
-        )
-
-        if target_peer and diff_to_apply:
-            _publish_predictive_event(
-                status="suggested",
-                source_peer=LOCAL_PEER_NAME,
-                target_peer=target_peer,
-                target_daemon=daemon_name,
-                anomaly_pattern=summary_text,
-                patch_path=patch_ref,
-                patch_diff=diff_to_apply,
-                anomaly=anomaly,
-                files_changed=files_changed,
-                analysis_window=analysis_window,
-            )
-            _log_federated_event(
-                ledger_queue,
-                timestamp=suggestion_ts,
-                status="suggested",
-                source_peer=LOCAL_PEER_NAME,
-                target_daemon=daemon_name,
-                anomaly=anomaly,
-                anomaly_pattern=summary_text,
-                patch_path=patch_ref,
-                target_peer=target_peer,
-            )
-
-        if (
-            diff_to_apply
-            and not target_peer
-            and CODEX_MODE == "expand"
-            and files_changed
-            and is_safe(files_changed)
-            and not needs_confirmation
-        ):
-            patch_label = patch_ref or f"predictive_{suggestion_ts}"
-            patch_result = _call_apply_patch(diff_to_apply, label=patch_label)
-            archived_diff = patch_result.get("archived_diff")
-            restored_repo = patch_result.get("restored_repo")
-            failure_reason = patch_result.get("failure_reason")
-            verified = False
-            if patch_result["applied"]:
-                verified = bool(run_ci(ledger_queue))
-                if not verified:
-                    failure_reason = "ci_failed"
-                    archived_diff = archived_diff or _archive_failed_diff(
-                        diff_to_apply, label=patch_label, stage="ci"
-                    )
-                    if not restored_repo:
-                        restored_repo = _restore_repository()
-            if patch_result["applied"] and verified:
-                ledger_queue.put(
-                    {
-                        "ts": suggestion_ts,
-                        "event": "self_predict_applied",
-                        "codex_mode": CODEX_MODE,
-                        "triggering_anomaly": anomaly,
-                        "analysis_window": analysis_window,
-                        "patch_file": patch_ref,
-                        "status": "applied",
-                        "verification_result": True,
-                        "files_changed": files_changed,
-                    }
-                )
-                log_activity(
-                    {
-                        "ts": suggestion_ts,
-                        "prompt": prompt,
-                        "files_changed": files_changed,
-                        "verified": True,
-                        "codex_patch": patch_ref,
-                        "iterations": 1,
-                        "target": "predictive",
-                        "outcome": "success",
-                        "analysis_window": analysis_window,
-                        "triggering_anomaly": anomaly,
-                        "pattern_summary": summary_text,
-                    }
-                )
-            else:
-                failure_entry = {
-                    "ts": suggestion_ts,
-                    "event": "self_predict_failed",
-                    "codex_mode": CODEX_MODE,
-                    "triggering_anomaly": anomaly,
-                    "analysis_window": analysis_window,
-                    "patch_file": patch_ref,
-                    "status": "failed",
-                    "files_changed": files_changed,
-                    "failure_reason": failure_reason,
-                    "restored_repo": bool(restored_repo),
-                    "archived_diff": archived_diff,
-                }
-                ledger_queue.put(failure_entry)
-                log_activity(
-                    {
-                        "ts": suggestion_ts,
-                        "prompt": prompt,
-                        "files_changed": files_changed,
-                        "verified": False,
-                        "codex_patch": patch_ref,
-                        "iterations": 1,
-                        "target": "predictive",
-                        "outcome": "fail",
-                        "analysis_window": analysis_window,
-                        "triggering_anomaly": anomaly,
-                        "pattern_summary": summary_text,
-                        "failure_reason": failure_reason,
-                        "restored_repo": bool(restored_repo),
-                        "archived_diff": archived_diff,
-                    }
-                )
-
-        if (
-            diff_to_apply
-            and not target_peer
-            and CODEX_MODE == "expand"
-            and files_changed
-            and needs_confirmation
-        ):
-            _register_veil_request(
-                ledger_queue,
-                patch_path=patch_path,
-                patch_ref=patch_ref,
-                scope="local",
-                anomaly_pattern=summary_text,
-                files_changed=files_changed,
-                requires_confirmation=True,
-                target_peer=None,
-                source_peer=LOCAL_PEER_NAME,
-            )
-
-def parse_failing_tests(output: str) -> list[str]:
-    """Extract failing test identifiers from pytest output."""
-    return re.findall(r"FAILED (\S+)", output)
-
-
-def is_safe(files: list[str]) -> bool:
-    return not any(
-        any(pattern in f for pattern in CODEX_CONFIRM_PATTERNS) for f in files
-    )
-
-
-_LABEL_SANITIZER = re.compile(r"[^A-Za-z0-9_.-]+")
-
-
-def _sanitize_label(label: str | None, *, fallback: str) -> str:
-    base = str(label or "").strip()
-    if not base:
-        base = fallback
-    sanitized = _LABEL_SANITIZER.sub("_", base)
-    sanitized = sanitized.strip("._-") or fallback
-    return sanitized
-
-
-def _archive_failed_diff(
-    diff: str,
-    *,
-    label: str | None = None,
-    stage: str = "apply",
-) -> str | None:
-    text = diff.strip()
-    if not text:
-        return None
-    CODEX_SUGGEST_DIR.mkdir(parents=True, exist_ok=True)
-    timestamp = datetime.utcnow().strftime("%Y%m%d_%H%M%S")
-    sanitized = _sanitize_label(label, fallback="codex")
-    filename = f"failed_{sanitized}_{stage}_{timestamp}.diff"
-    archive_path = CODEX_SUGGEST_DIR / filename
-    archive_path.write_text(diff, encoding="utf-8")
-    return archive_path.as_posix().lstrip("/")
-
-
-def _restore_repository() -> bool:
-    reset = subprocess.run(["git", "reset", "--hard"], check=False, capture_output=True)
-    clean = subprocess.run(["git", "clean", "-fd"], check=False, capture_output=True)
-    return reset.returncode == 0 and clean.returncode == 0
-
-
-def _call_apply_patch(diff: str, *, label: str | None = None) -> dict[str, object]:
-    result: dict[str, object] = {
-        "applied": False,
-        "archived_diff": None,
-        "restored_repo": None,
-        "failure_reason": None,
-    }
-    try:
-        applied = apply_patch(diff, label=label)
-    except TypeError:
-        applied = apply_patch(diff)
-    result["applied"] = bool(applied)
-    if result["applied"]:
-        return result
-
-    result["failure_reason"] = "apply_failed"
-    result["archived_diff"] = _archive_failed_diff(diff, label=label, stage="apply")
-    result["restored_repo"] = _restore_repository()
-    return result
-
-
-def apply_patch(diff: str, *, label: str | None = None) -> bool:
-    proc = subprocess.run(["patch", "-p0"], input=diff, text=True)
-    return proc.returncode == 0
-
-
-def log_activity(entry: dict) -> None:
-    CODEX_LOG.parent.mkdir(parents=True, exist_ok=True)
-    with open(CODEX_LOG, "a", encoding="utf-8") as fh:
-        fh.write(json.dumps(entry) + "\n")
-
-
-def _veil_metadata_path(patch_path: Path) -> Path:
-    base = patch_path.with_suffix("")
-    return base.with_suffix(_VEIL_METADATA_SUFFIX)
-
-
-def _register_veil_request(
-    ledger_queue: Queue,
-    *,
-    patch_path: Path,
-    patch_ref: str,
-    scope: str,
-    anomaly_pattern: str,
-    files_changed: list[str],
-    requires_confirmation: bool,
-    target_peer: str | None,
-    source_peer: str | None,
-) -> dict[str, object]:
-    """Persist veil metadata, log the ledger entry, and publish the pulse."""
-
-    patch_id = Path(patch_ref).stem or patch_path.stem
-    timestamp = time.strftime("%Y-%m-%d %H:%M:%S")
-    metadata = {
-        "patch_id": patch_id,
-        "patch_path": patch_ref,
-        "scope": scope,
-        "anomaly_pattern": anomaly_pattern,
-        "requires_confirmation": bool(requires_confirmation),
-        "status": "pending",
-        "files_changed": list(files_changed),
-        "source_peer": (source_peer or ""),
-        "target_peer": (target_peer or ""),
-        "timestamp": timestamp,
-        "codex_mode": CODEX_MODE,
-    }
-    metadata_path = _veil_metadata_path(patch_path)
-    metadata_path.parent.mkdir(parents=True, exist_ok=True)
-    metadata_path.write_text(json.dumps(metadata, sort_keys=True), encoding="utf-8")
-
-    ledger_entry: dict[str, object] = {
-        "ts": timestamp,
-        "event": "veil_pending",
-        "codex_mode": CODEX_MODE,
-        "patch_file": patch_ref,
-        "patch_id": patch_id,
-        "scope": scope,
-        "requires_confirmation": bool(requires_confirmation),
-        "files_changed": list(files_changed),
-        "anomaly_pattern": anomaly_pattern,
-        "source_peer": source_peer or "",
-        "target_peer": target_peer or "",
-    }
-    ledger_queue.put(ledger_entry)
-
-    log_activity({**metadata, "event": "veil_pending", "ts": timestamp})
-
-    payload: dict[str, object] = {
-        "patch_id": patch_id,
-        "patch_path": patch_ref,
-        "scope": scope,
-        "anomaly_pattern": anomaly_pattern,
-        "requires_confirmation": bool(requires_confirmation),
-        "files_changed": list(files_changed),
-        "source_peer": source_peer or "",
-        "target_peer": target_peer or "",
-    }
-    pulse_bus.publish(
-        {
-            "timestamp": datetime.utcnow().isoformat(),
-            "source_daemon": "CodexDaemon",
-            "event_type": "veil_request",
-            "priority": "warning",
-            "payload": payload,
-        }
-    )
-    return metadata
-
-
-def _normalize_patch_id(patch_id: str) -> str:
-    text = str(patch_id).strip()
-    if not text:
-        raise ValueError("patch_id is required")
-    if "/" in text or "\\" in text or ".." in text:
-        raise ValueError("patch_id contains invalid path separators")
-    if not _PATCH_ID_PATTERN.fullmatch(text):
-        raise ValueError("patch_id contains unsupported characters")
-    return text
-
-
-def _load_veil_record(patch_id: str) -> tuple[Path, dict[str, object]]:
-    normalized = _normalize_patch_id(patch_id)
-    metadata_path = CODEX_SUGGEST_DIR / f"{normalized}{_VEIL_METADATA_SUFFIX}"
-    if not metadata_path.exists():
-        raise FileNotFoundError(f"No veil metadata found for patch {normalized}")
-    try:
-        metadata = json.loads(metadata_path.read_text(encoding="utf-8"))
-    except json.JSONDecodeError as exc:
-        raise ValueError(f"Veil metadata for {normalized} is corrupted") from exc
-    if not isinstance(metadata, dict):
-        raise ValueError("Veil metadata must be a JSON object")
-    return metadata_path, metadata
-
-
-def _resolve_patch_path(patch_ref: str) -> Path:
-    text = str(patch_ref).strip()
-    if not text:
-        raise ValueError("veil metadata missing patch_path")
-    candidate = Path(text)
-    if not candidate.is_absolute():
-        candidate = Path("/") / text
-    resolved = candidate.resolve(strict=False)
-    suggest_root = CODEX_SUGGEST_DIR.resolve(strict=False)
-    if resolved == suggest_root or suggest_root in resolved.parents:
-        return resolved
-    raise PermissionError("Veil patch path escapes the suggestion directory")
-
-
-def load_veil_metadata(patch_id: str) -> dict[str, object]:
-    """Return stored metadata for a veil-protected patch."""
-
-    _, metadata = _load_veil_record(patch_id)
-    return metadata
-
-
-def _publish_veil_resolution(
-    event_type: str, metadata: Mapping[str, object], extra: Mapping[str, object]
-) -> None:
-    payload: dict[str, object] = {
-        "patch_id": metadata.get("patch_id", ""),
-        "patch_path": metadata.get("patch_path", ""),
-        "scope": metadata.get("scope", ""),
-        "anomaly_pattern": metadata.get("anomaly_pattern", ""),
-        "requires_confirmation": metadata.get("requires_confirmation", True),
-        "source_peer": metadata.get("source_peer", ""),
-        "target_peer": metadata.get("target_peer", ""),
-    }
-    for key, value in extra.items():
-        payload[key] = value
-    priority = "info" if event_type == "veil_confirmed" else "warning"
-    pulse_bus.publish(
-        {
-            "timestamp": datetime.utcnow().isoformat(),
-            "source_daemon": "CodexDaemon",
-            "event_type": event_type,
-            "priority": priority,
-            "payload": payload,
-        }
-    )
-
-
-def confirm_veil_patch(patch_id: str) -> dict[str, object]:
-    """Apply a veil-protected patch and log the confirmation."""
-
-    metadata_path, metadata = _load_veil_record(patch_id)
-    status = str(metadata.get("status", "pending")).lower()
-    if status != "pending":
-        raise ValueError(f"Patch {patch_id} is not pending confirmation")
-
-    files_changed_raw = metadata.get("files_changed", [])
-    files_changed = [str(path) for path in files_changed_raw if isinstance(path, str)]
-    if touches_off_limits(files_changed):
-        raise PermissionError("Off-limit patches cannot be confirmed")
-
-    patch_ref = str(metadata.get("patch_path", "")).strip()
-    patch_file = _resolve_patch_path(patch_ref)
-    if not patch_file.exists():
-        raise FileNotFoundError(f"Patch file missing for {patch_id}")
-
-    diff = patch_file.read_text(encoding="utf-8")
-    patch_label = metadata.get("patch_id", patch_id)
-    patch_result = _call_apply_patch(diff, label=str(patch_label))
-    archived_diff = patch_result.get("archived_diff")
-    restored_repo = patch_result.get("restored_repo")
-    failure_reason = patch_result.get("failure_reason")
-    applied = bool(patch_result["applied"])
-    ci_passed = False
-    if applied:
-        ci_passed = bool(run_ci(Queue()))
-        if not ci_passed:
-            failure_reason = "ci_failed"
-            archived_diff = archived_diff or _archive_failed_diff(
-                diff, label=str(patch_label), stage="ci"
-            )
-            if not restored_repo:
-                restored_repo = _restore_repository()
-            applied = False
-
-    resolved_ts = time.strftime("%Y-%m-%d %H:%M:%S")
-    metadata.update(
-        {
-            "status": "confirmed" if applied and ci_passed else "failed",
-            "resolved_at": resolved_ts,
-            "applied": bool(applied),
-            "ci_passed": bool(ci_passed),
-            "failure_reason": failure_reason or "",
-            "restored_repo": (None if restored_repo is None else bool(restored_repo)),
-            "archived_diff": archived_diff or "",
-        }
-    )
-    metadata_path.write_text(json.dumps(metadata, sort_keys=True), encoding="utf-8")
-
-    log_activity(
-        {
-            "ts": resolved_ts,
-            "event": "veil_confirmed",
-            "patch_id": metadata.get("patch_id", patch_id),
-            "patch_file": patch_ref,
-            "scope": metadata.get("scope", ""),
-            "applied": bool(applied),
-            "ci_passed": bool(ci_passed),
-            "source_peer": metadata.get("source_peer", ""),
-            "target_peer": metadata.get("target_peer", ""),
-            "anomaly_pattern": metadata.get("anomaly_pattern", ""),
-            "failure_reason": failure_reason,
-            "restored_repo": (None if restored_repo is None else bool(restored_repo)),
-            "archived_diff": archived_diff,
-        }
-    )
-
-    extra_payload = {
-        "applied": bool(applied),
-        "ci_passed": bool(ci_passed),
-        "failure_reason": failure_reason,
-        "restored_repo": (None if restored_repo is None else bool(restored_repo)),
-        "archived_diff": archived_diff,
-    }
-    if not applied:
-        extra_payload["error"] = failure_reason or "apply_failed"
-    _publish_veil_resolution("veil_confirmed", metadata, extra_payload)
-
-    result = {
-        "patch_id": metadata.get("patch_id", patch_id),
-        "applied": bool(applied),
-        "ci_passed": bool(ci_passed),
-        "failure_reason": failure_reason,
-        "restored_repo": restored_repo,
-        "archived_diff": archived_diff,
-    }
-    if not applied:
-        result["error"] = failure_reason or "apply_failed"
-    return result
-
-
-def reject_veil_patch(patch_id: str) -> dict[str, object]:
-    """Reject a veil-protected patch and record the decision."""
-
-    metadata_path, metadata = _load_veil_record(patch_id)
-    status = str(metadata.get("status", "pending")).lower()
-    if status != "pending":
-        raise ValueError(f"Patch {patch_id} is not pending confirmation")
-
-    patch_ref = str(metadata.get("patch_path", "")).strip()
-    patch_file = _resolve_patch_path(patch_ref)
-    if patch_file.exists():
-        try:
-            patch_file.unlink()
-        except OSError:
-            pass
-
-    resolved_ts = time.strftime("%Y-%m-%d %H:%M:%S")
-    metadata.update({"status": "rejected", "resolved_at": resolved_ts})
-    metadata_path.write_text(json.dumps(metadata, sort_keys=True), encoding="utf-8")
-
-    log_activity(
-        {
-            "ts": resolved_ts,
-            "event": "veil_rejected",
-            "patch_id": metadata.get("patch_id", patch_id),
-            "patch_file": patch_ref,
-            "scope": metadata.get("scope", ""),
-            "source_peer": metadata.get("source_peer", ""),
-            "target_peer": metadata.get("target_peer", ""),
-            "anomaly_pattern": metadata.get("anomaly_pattern", ""),
-        }
-    )
-
-    _publish_veil_resolution("veil_rejected", metadata, {"decision": "rejected"})
-
-    return {"patch_id": metadata.get("patch_id", patch_id), "status": "rejected"}
-
-
-_PEER_PATCH_SANITIZE = re.compile(r"[^0-9]")
-
-
-def _peer_patch_filename(timestamp: str) -> str:
-    cleaned = _PEER_PATCH_SANITIZE.sub("", timestamp or "")
-    if not cleaned:
-        cleaned = datetime.utcnow().strftime("%Y%m%d%H%M%S")
-    return f"peer_{cleaned}.diff"
-
-
-def _log_federated_event(
-    ledger_queue: Queue,
-    *,
-    timestamp: str,
-    status: str,
-    source_peer: str,
-    target_daemon: str,
-    anomaly: Mapping[str, object] | object | None,
-    anomaly_pattern: str,
-    patch_path: str,
-    target_peer: str | None = None,
-    verification_result: bool | None = None,
-    note: str | None = None,
-    requires_confirmation: bool | None = None,
-    failure_reason: str | None = None,
-    archived_diff: str | None = None,
-    restored_repo: bool | None = None,
-) -> None:
-    entry: dict[str, object] = {
-        "ts": timestamp,
-        "event": "federated_predictive_event",
-        "status": status,
-        "source_peer": source_peer,
-        "target_peer": target_peer or "",
-        "target_daemon": target_daemon,
-        "anomaly_pattern": anomaly_pattern,
-        "triggering_anomaly": anomaly,
-        "patch_path": patch_path,
-    }
-    if verification_result is not None:
-        entry["verification_result"] = bool(verification_result)
-    if note:
-        entry["note"] = note
-    if requires_confirmation is not None:
-        entry["requires_confirmation"] = bool(requires_confirmation)
-    if failure_reason:
-        entry["failure_reason"] = failure_reason
-    if archived_diff:
-        entry["archived_diff"] = archived_diff
-    if restored_repo is not None:
-        entry["restored_repo"] = bool(restored_repo)
-    ledger_queue.put(entry)
-
-
-def _publish_predictive_event(
-    *,
-    status: str,
-    source_peer: str,
-    target_peer: str,
-    target_daemon: str,
-    anomaly_pattern: str,
-    patch_path: str,
-    patch_diff: str | None,
-    anomaly: Mapping[str, object] | object | None,
-    files_changed: list[str] | None,
-    analysis_window: str,
-    failure_reason: str | None = None,
-    archived_diff: str | None = None,
-    restored_repo: bool | None = None,
-) -> None:
-    payload: dict[str, object] = {
-        "source_peer": source_peer,
-        "target_peer": target_peer,
-        "target_daemon": target_daemon,
-        "anomaly_pattern": anomaly_pattern,
-        "patch_path": patch_path,
-        "status": status,
-        "analysis_window": analysis_window,
-        "triggering_anomaly": anomaly,
-    }
-    if patch_diff:
-        payload["patch_diff"] = patch_diff
-    if files_changed:
-        payload["files_changed"] = files_changed
-    if failure_reason:
-        payload["failure_reason"] = failure_reason
-    if archived_diff:
-        payload["archived_diff"] = archived_diff
-    if restored_repo is not None:
-        payload["restored_repo"] = bool(restored_repo)
-    pulse_bus.publish(
-        {
-            "timestamp": datetime.utcnow().isoformat(),
-            "source_daemon": "CodexDaemon",
-            "event_type": "predictive_suggestion",
-            "priority": "info",
-            "payload": payload,
-        }
-    )
-
-
-def _process_predictive_suggestion(event: Mapping[str, object], ledger_queue: Queue) -> None:
-    if str(event.get("event_type", "")) != "predictive_suggestion":
-        return
-    payload = event.get("payload")
-    if not isinstance(payload, Mapping):
-        return
-    origin_peer = str(event.get("source_peer", "local")) or "local"
-    if origin_peer in {"", "local"}:
-        return
-    status = str(payload.get("status", "")).lower()
-    if status not in {"suggested", "applied"}:
-        return
-    target_peer_value = payload.get("target_peer") or payload.get("target_node")
-    target_peer = str(target_peer_value).strip() if target_peer_value else ""
-    if target_peer and target_peer not in {"local", LOCAL_PEER_NAME}:
-        return
-    target_daemon = str(payload.get("target_daemon", "")).strip()
-    anomaly_pattern = str(payload.get("anomaly_pattern", "")).strip()
-    anomaly = payload.get("triggering_anomaly")
-    patch_diff = payload.get("patch_diff")
-    event_timestamp = str(event.get("timestamp", ""))
-    ledger_ts = time.strftime("%Y-%m-%d %H:%M:%S")
-    target_label = target_peer or LOCAL_PEER_NAME
-    patch_path_hint = str(payload.get("patch_path", "")).strip()
-
-    if status == "applied":
-        _log_federated_event(
-            ledger_queue,
-            timestamp=ledger_ts,
-            status="applied",
-            source_peer=origin_peer,
-            target_daemon=target_daemon,
-            anomaly=anomaly,
-            anomaly_pattern=anomaly_pattern,
-            patch_path=patch_path_hint,
-            target_peer=target_label,
-        )
-        return
-
-    if not isinstance(patch_diff, str) or not patch_diff.strip():
-        _log_federated_event(
-            ledger_queue,
-            timestamp=ledger_ts,
-            status="rejected",
-            source_peer=origin_peer,
-            target_daemon=target_daemon,
-            anomaly=anomaly,
-            anomaly_pattern=anomaly_pattern,
-            patch_path=patch_path_hint,
-            target_peer=target_label,
-            note="Empty predictive patch payload",
-        )
-        return
-
-    files_changed = parse_diff_files(patch_diff)
-    off_limits = bool(files_changed and touches_off_limits(files_changed))
-    needs_confirmation = bool(files_changed and requires_veil(files_changed))
-    if off_limits:
-        _log_federated_event(
-            ledger_queue,
-            timestamp=ledger_ts,
-            status="rejected",
-            source_peer=origin_peer,
-            target_daemon=target_daemon,
-            anomaly=anomaly,
-            anomaly_pattern=anomaly_pattern,
-            patch_path="",
-            target_peer=target_label,
-            note="Predictive patch touched privileged paths",
-        )
-        return
-
-    CODEX_SUGGEST_DIR.mkdir(parents=True, exist_ok=True)
-    patch_file = CODEX_SUGGEST_DIR / _peer_patch_filename(event_timestamp)
-    patch_file.write_text(patch_diff, encoding="utf-8")
-    patch_ref = patch_file.as_posix().lstrip("/")
-
-    _log_federated_event(
-        ledger_queue,
-        timestamp=ledger_ts,
-        status="suggested",
-        source_peer=origin_peer,
-        target_daemon=target_daemon,
-        anomaly=anomaly,
-        anomaly_pattern=anomaly_pattern,
-        patch_path=patch_ref,
-        target_peer=target_label,
-        requires_confirmation=needs_confirmation,
-    )
-
-    if not FEDERATED_AUTO_APPLY:
-        return
-
-    if not files_changed:
-        return
-
-    if needs_confirmation:
-        _register_veil_request(
-            ledger_queue,
-            patch_path=patch_file,
-            patch_ref=patch_ref,
-            scope="federated",
-            anomaly_pattern=anomaly_pattern,
-            files_changed=files_changed,
-            requires_confirmation=True,
-            target_peer=target_label,
-            source_peer=origin_peer,
-        )
-        return
-
-    if not is_safe(files_changed):
-        return
-
-    patch_label = patch_ref or f"federated_{target_label}_{event_timestamp or ledger_ts}"
-    patch_result = _call_apply_patch(patch_diff, label=patch_label)
-    archived_diff = patch_result.get("archived_diff")
-    restored_repo = patch_result.get("restored_repo")
-    failure_reason = patch_result.get("failure_reason")
-    if not patch_result["applied"]:
-        _log_federated_event(
-            ledger_queue,
-            timestamp=time.strftime("%Y-%m-%d %H:%M:%S"),
-            status="rejected",
-            source_peer=LOCAL_PEER_NAME,
-            target_daemon=target_daemon,
-            anomaly=anomaly,
-            anomaly_pattern=anomaly_pattern,
-            patch_path=patch_ref,
-            target_peer=target_label,
-            note="Failed to apply predictive patch",
-            failure_reason=failure_reason,
-            archived_diff=archived_diff,
-            restored_repo=restored_repo,
-        )
-        return
-
-    verified = bool(run_ci(ledger_queue))
-    if not verified:
-        failure_reason = "ci_failed"
-        archived_diff = archived_diff or _archive_failed_diff(
-            patch_diff, label=patch_label, stage="ci"
-        )
-        if not restored_repo:
-            restored_repo = _restore_repository()
-        _log_federated_event(
-            ledger_queue,
-            timestamp=time.strftime("%Y-%m-%d %H:%M:%S"),
-            status="failed",
-            source_peer=LOCAL_PEER_NAME,
-            target_daemon=target_daemon,
-            anomaly=anomaly,
-            anomaly_pattern=anomaly_pattern,
-            patch_path=patch_ref,
-            target_peer=target_label,
-            verification_result=False,
-            note="Predictive patch failed verification",
-            failure_reason=failure_reason,
-            archived_diff=archived_diff,
-            restored_repo=restored_repo,
-        )
-        return
-
-    apply_ts = time.strftime("%Y-%m-%d %H:%M:%S")
-    _log_federated_event(
-        ledger_queue,
-        timestamp=apply_ts,
-        status="applied",
-        source_peer=LOCAL_PEER_NAME,
-        target_daemon=target_daemon,
-        anomaly=anomaly,
-        anomaly_pattern=anomaly_pattern,
-        patch_path=patch_ref,
-        target_peer=target_label,
-        verification_result=True,
-    )
-    _publish_predictive_event(
-        status="applied",
-        source_peer=LOCAL_PEER_NAME,
-        target_peer=target_label,
-        target_daemon=target_daemon,
-        anomaly_pattern=anomaly_pattern,
-        patch_path=patch_ref,
-        patch_diff=patch_diff,
-        anomaly=anomaly,
-        files_changed=files_changed,
-        analysis_window=str(payload.get("analysis_window", "")),
-    )
-
-def send_notifications(entry: dict) -> None:
-    """Send repair summaries to configured targets."""
-    if not CODEX_NOTIFY or entry.get("verified") is not True:
-        return
-    summary = {
-        "ts": entry.get("ts"),
-        "files_changed": entry.get("files_changed", []),
-        "iterations": entry.get("iterations", 0),
-        "ci_passed": entry.get("ci_passed", False),
-    }
-    data = json.dumps(summary).encode("utf-8")
-    for target in CODEX_NOTIFY:
-        if target == "stdout":
-            print(json.dumps(summary))
-        else:
-            try:  # pragma: no cover - best effort
-                req = urllib.request.Request(
-                    target, data=data, headers={"Content-Type": "application/json"}
-                )
-                urllib.request.urlopen(req, timeout=5)
-            except Exception:
-                continue
-
-
-def load_ethics() -> str:
-    """Combine NEWLEGACY and current vows for Codex prompts."""
-    legacy = ""
-    try:
-        legacy = Path("NEWLEGACY.txt").read_text(encoding="utf-8")
-    except Exception:
-        pass
-    vows = ""
-    vow_dir = Path("/vow")
-    if vow_dir.exists():
-        for vf in sorted(vow_dir.glob("*")):
-            try:
-                vows += vf.read_text(encoding="utf-8") + "\n"
-            except Exception:
-                continue
-    return f"{legacy}\n{vows}".strip()
-
-
-def requires_confirm(files: list[str]) -> bool:
-    """Return True if any path is privileged or requires confirmation."""
-    patterns = set(PRIVILEGED_PATTERNS) | set(CODEX_CONFIRM_PATTERNS)
-    return any(any(pattern in f for pattern in patterns) for f in files)
-
-
-def touches_off_limits(files: list[str]) -> bool:
-    """Return True when a patch touches strictly forbidden locations."""
-    return any(any(pattern in f for pattern in OFF_LIMIT_PATTERNS) for f in files)
-
-
-def requires_veil(files: list[str]) -> bool:
-    """Return True when confirmation veil is required for these paths."""
-    if not files:
-        return False
-    confirm_patterns = (set(PRIVILEGED_PATTERNS) | set(CODEX_CONFIRM_PATTERNS)) - set(
-        OFF_LIMIT_PATTERNS
-    )
-    if not confirm_patterns:
-        return False
-    return any(any(pattern in f for pattern in confirm_patterns) for f in files)
-
-
-def confirm_patch() -> bool:
-    resp = input("Patch touches privileged files. Apply? [y/N]: ").strip().lower()
-    return resp in {"y", "yes"}
-
-
-def process_request(task_file: Path, ledger_queue: Queue) -> dict:
-    """Handle a single expansion request file."""
-    spec = json.loads(task_file.read_text(encoding="utf-8"))
-    task_file.unlink()
-    task = spec.get("task", "")
-    prefix = load_ethics()
-    prompt = (
-        f"{prefix}\n{task}\n"
-        "Respond with a JSON object mapping file paths to file contents."
-    )
-    proc = subprocess.run(["codex", "exec", prompt], capture_output=True, text=True)
-    response = proc.stdout.strip()
-    timestamp = datetime.utcnow().strftime("%Y%m%d_%H%M%S")
-    CODEX_PATCH_DIR.mkdir(parents=True, exist_ok=True)
-    patch_path = CODEX_PATCH_DIR / f"expand_{timestamp}.json"
-    patch_path.write_text(response, encoding="utf-8")
-    CODEX_REASONING_DIR.mkdir(parents=True, exist_ok=True)
-    trace_path = CODEX_REASONING_DIR / f"trace_{timestamp}.json"
-    trace_path.write_text(
-        json.dumps(
-            {
-                "ts": time.strftime("%Y-%m-%d %H:%M:%S"),
-                "prompt": prompt,
-                "response": response,
-            }
-        ),
-        encoding="utf-8",
-    )
-    try:
-        files_dict = json.loads(response) if response else {}
-    except json.JSONDecodeError:
-        files_dict = {}
-    files_created = list(files_dict.keys())
-    confirmed = not requires_confirm(files_created)
-    verified = False
-    if confirmed and files_dict:
-        for fp, content in files_dict.items():
-            path = Path(fp)
-            path.parent.mkdir(parents=True, exist_ok=True)
-            path.write_text(content, encoding="utf-8")
-        verified = run_ci(ledger_queue)
-        if verified:
-            subprocess.run(["git", "add", *files_created], check=False)
-            subprocess.run(
-                [
-                    "git",
-                    "commit",
-                    "-m",
-                    f"[codex:self_expand] {task}",
-                ],
-                check=False,
-            )
-    entry = {
-        "event": "self_expand",
-        "ts": time.strftime("%Y-%m-%d %H:%M:%S"),
-        "task": task,
-        "files_created": files_created,
-        "verified": verified,
-        "confirmed": confirmed,
-        "reasoning_trace": trace_path.as_posix().lstrip("/"),
-    }
-    log_activity(
-        {
-            "ts": entry["ts"],
-            "prompt": prompt,
-            "files_changed": files_created,
-            "verified": verified,
-            "codex_patch": patch_path.as_posix().lstrip("/"),
-            "iterations": 1,
-            "target": "expand",
-            "outcome": "success" if verified else "fail",
-        }
-    )
-    ledger_queue.put({**entry, "codex_mode": CODEX_MODE})
-    return entry
-
-
 def run_once(ledger_queue: Queue) -> dict | None:
-    """Execute a single Codex self-repair cycle."""
+    """Execute a single Codex self-repair cycle with multi-iteration and workspace hygiene."""
 
     passed, summary, _ = run_diagnostics()
     if passed:
@@ -1610,17 +91,26 @@
         if not confirmed or not files_changed:
             suggestion_entry["final_iteration"] = True
             suggestion_entry["max_iterations_reached"] = iteration >= max_iterations
-            suggestion_entry["iterations"] = iteration
             return suggestion_entry
 
-        if not apply_patch(diff_output):
+        # Apply patch with hygiene
+        patch_label = patch_path.stem
+        patch_result = _call_apply_patch(diff_output, label=patch_label)
+        archived_diff = patch_result.get("archived_diff")
+        restored_repo = patch_result.get("restored_repo")
+        failure_reason = patch_result.get("failure_reason")
+
+        if not patch_result["applied"]:
             fail_entry = {
                 **suggestion_entry,
                 "event": "self_repair_failed",
-                "reason": "patch_apply_failed",
+                "reason": failure_reason or "patch_apply_failed",
+                "failure_reason": failure_reason or "patch_apply_failed",
                 "outcome": "fail",
+                "restored_repo": bool(restored_repo),
+                "archived_diff": archived_diff,
                 "final_iteration": True,
-                "max_iterations_reached": iteration >= max_iterations,
+                "iterations": iteration,
             }
             log_activity(fail_entry)
             ledger_queue.put(fail_entry)
@@ -1651,69 +141,13 @@
             send_notifications(success_entry)
             return success_entry
 
-<<<<<<< HEAD
-    patch_label = patch_path.stem
-    patch_result = _call_apply_patch(diff_output, label=patch_label)
-    archived_diff = patch_result.get("archived_diff")
-    restored_repo = patch_result.get("restored_repo")
-    failure_reason = patch_result.get("failure_reason")
-    if not patch_result["applied"]:
-        fail_entry = {
-            **suggestion_entry,
-            "event": "self_repair_failed",
-            "reason": failure_reason or "patch_apply_failed",
-            "failure_reason": failure_reason or "patch_apply_failed",
-            "outcome": "fail",
-            "restored_repo": bool(restored_repo),
-            "archived_diff": archived_diff,
-        }
-        log_activity(fail_entry)
-        ledger_queue.put(fail_entry)
-        return fail_entry
-
-    tests_passed, new_summary, _ = run_diagnostics()
-    if tests_passed:
-        subprocess.run(["git", "add", "-A"], check=False)
-        subprocess.run(
-            ["git", "commit", "-m", "[codex:self_repair] auto-patch applied"],
-            check=False,
-        )
-        success_entry = {
-            **suggestion_entry,
-            "event": "self_repair",
-            "verified": True,
-            "outcome": "success",
-            "ci_passed": True,
-        }
-        log_activity(success_entry)
-        ledger_queue.put(success_entry)
-        send_notifications(success_entry)
-        return success_entry
-
-    failure_reason = new_summary or "diagnostics_failed"
-    archived_diff = archived_diff or _archive_failed_diff(
-        diff_output, label=patch_label, stage="ci"
-    )
-    if not restored_repo:
-        restored_repo = _restore_repository()
-    fail_entry = {
-        **suggestion_entry,
-        "event": "self_repair_failed",
-        "reason": failure_reason,
-        "failure_reason": failure_reason,
-        "outcome": "fail",
-        "restored_repo": bool(restored_repo),
-        "archived_diff": archived_diff,
-    }
-    log_activity(fail_entry)
-    ledger_queue.put(fail_entry)
-    return fail_entry
-=======
+        # Tests still failing → record failure, loop if more iterations allowed
         new_failing_tests = parse_failing_tests(new_summary)
         fail_entry = {
             **suggestion_entry,
             "event": "self_repair_failed",
             "reason": new_summary,
+            "failure_reason": "ci_failed",
             "outcome": "fail",
             "tests_failed": new_failing_tests,
             "files_changed": sorted(cumulative_files),
@@ -1731,149 +165,4 @@
 
         current_summary = new_summary
 
-    return last_entry
->>>>>>> b6f2288a
-
-
-def run_loop(stop: threading.Event, ledger_queue: Queue) -> None:
-    if CODEX_MODE in {"full", "expand"}:
-        threading.Thread(
-            target=cpu_ram_daemon, args=(stop, ledger_queue, CONFIG), daemon=True
-        ).start()
-
-    pulse_subscription: pulse_bus.PulseSubscription | None = None
-    monitor_subscription: pulse_bus.PulseSubscription | None = None
-    predictive_subscription: pulse_bus.PulseSubscription | None = None
-    predictive_manager = _PredictiveRepairManager()
-
-    def _monitor_handler(event: dict) -> None:
-        source = str(event.get("source_daemon", ""))
-        if source != "MonitoringDaemon":
-            return
-        event_type = str(event.get("event_type", ""))
-        if event_type == "monitor_summary":
-            predictive_manager.record_summary(event)
-        elif event_type == "monitor_alert":
-            predictive_manager.handle_alert(event, ledger_queue)
-
-    def _pulse_handler(event: dict) -> None:
-        CRITICAL_FAILURE_MONITOR.record(event)
-        priority = str(event.get("priority", "info")).lower()
-        event_type = str(event.get("event_type", ""))
-        if priority != "critical":
-            return
-        if event_type in CRITICAL_PULSE_EVENTS:
-            self_repair_check(ledger_queue)
-
-    def _predictive_handler(event: dict) -> None:
-        _process_predictive_suggestion(event, ledger_queue)
-
-    codex_runs = 0
-    total_iterations = 0
-    passes = 0
-    failures = 0
-
-    last_run = _load_last_session_timestamp()
-    if pulse_federation.is_enabled():
-        try:
-            pulse_federation.request_recent_events(FEDERATION_REPLAY_MINUTES)
-        except Exception:  # pragma: no cover - federation failures best-effort
-            logger.warning("Unable to replay federated pulse history", exc_info=True)
-    if last_run is not None:
-        for event in pulse_bus.replay(last_run):
-            _monitor_handler(event)
-            CRITICAL_FAILURE_MONITOR.record(event)
-            priority = str(event.get("priority", "info")).lower()
-            event_type = str(event.get("event_type", ""))
-            if priority != "critical":
-                continue
-            if event_type in CRITICAL_PULSE_EVENTS:
-                self_repair_check(ledger_queue)
-
-    def write_session() -> None:
-        CODEX_SESSION_FILE.parent.mkdir(parents=True, exist_ok=True)
-        session = {
-            "runs": codex_runs,
-            "iterations": total_iterations,
-            "passes": passes,
-            "failures": failures,
-            "ts": time.strftime("%Y-%m-%d %H:%M:%S"),
-        }
-        CODEX_SESSION_FILE.write_text(json.dumps(session), encoding="utf-8")
-
-    try:
-        pulse_subscription = pulse_bus.subscribe(_pulse_handler, priorities=["critical"])
-        monitor_subscription = pulse_bus.subscribe(_monitor_handler)
-        predictive_subscription = pulse_bus.subscribe(_predictive_handler)
-        write_session()
-        while not stop.is_set():
-            try:
-                result = None
-                if CODEX_MODE == "expand":
-                    CODEX_REQUEST_DIR.mkdir(parents=True, exist_ok=True)
-                    requests = sorted(CODEX_REQUEST_DIR.glob("*"))
-                    if requests:
-                        result = process_request(requests[0], ledger_queue)
-                        codex_runs += 1
-                        total_iterations += 1
-                        if result.get("verified"):
-                            passes += 1
-                        else:
-                            failures += 1
-                        write_session()
-                else:
-                    result = run_once(ledger_queue)
-                    if result:
-                        codex_runs += 1
-                        total_iterations += result.get("iterations", 0)
-                        if result["outcome"] == "success":
-                            passes += 1
-                        elif result["outcome"] == "fail":
-                            failures += 1
-                        write_session()
-            except Exception as exc:  # pragma: no cover - best effort logging
-                log_activity(
-                    {
-                        "ts": time.strftime("%Y-%m-%d %H:%M:%S"),
-                        "error": str(exc),
-                        "files_changed": [],
-                        "verified": False,
-                        "codex_patch": "",
-                        "iterations": 0,
-                        "target": CODEX_FOCUS,
-                        "outcome": "fail",
-                    }
-                )
-                failures += 1
-            if stop.wait(CODEX_INTERVAL):
-                break
-
-        write_session()
-        ledger_queue.put(
-            {
-                "event": "codex_session_report",
-                "codex_mode": CODEX_MODE,
-                "runs": codex_runs,
-                "iterations": total_iterations,
-                "passes": passes,
-                "failures": failures,
-            }
-        )
-        ledger_queue.put(
-            {
-                "event": "codex_dashboard_report",
-                "codex_mode": CODEX_MODE,
-                "runs": codex_runs,
-                "iterations": total_iterations,
-                "passes": passes,
-                "failures": failures,
-                "dashboard": True,
-            }
-        )
-    finally:
-        if monitor_subscription is not None:
-            monitor_subscription.unsubscribe()
-        if pulse_subscription is not None:
-            pulse_subscription.unsubscribe()
-        if predictive_subscription is not None:
-            predictive_subscription.unsubscribe()+    return last_entry