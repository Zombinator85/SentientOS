--- conflicted
+++ resolved
@@ -1,12 +1,7 @@
 import json
 from typing import List, Dict, Optional
-<<<<<<< HEAD
 from sentient_banner import print_banner, print_closing
-import federation_log as flog
-=======
-from sentient_banner import print_banner
 import federation_log as fl
->>>>>>> c93d6884
 
 try:
     import requests  # type: ignore
@@ -15,15 +10,13 @@
 
 import love_treasury as lt
 
-
 def announce_payload() -> List[Dict[str, object]]:
     """Return metadata about local enshrined logs for federation."""
     print_banner()
     data = lt.federation_metadata()
-    flog.add("local", message="announce payload")
+    fl.add("local", message="announce payload")
     print_closing()
     return data
-
 
 def import_payload(payload: List[Dict[str, object]], origin: str) -> List[str]:
     """Import logs from a federation payload."""
@@ -34,10 +27,9 @@
         if lt.import_federated(entry, origin=origin):
             imported.append(entry.get("id"))
     if imported:
-        flog.add(origin, message="imported logs")
+        fl.add(origin, message="imported logs")
     print_closing()
     return imported
-
 
 def pull(base_url: str) -> List[str]:
     """Pull logs from a remote cathedral via HTTP."""
@@ -60,10 +52,6 @@
         if lt.import_federated(data, origin=url):
             imported.append(lid)
     if imported:
-<<<<<<< HEAD
-        flog.add(url, message="sync")
+        fl.add(url, message="sync completed")
     print_closing()
-=======
-        fl.add(url, message="sync completed")
->>>>>>> c93d6884
     return imported