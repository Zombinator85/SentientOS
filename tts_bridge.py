--- conflicted
+++ resolved
@@ -67,17 +67,14 @@
     global CURRENT_PERSONA
     CURRENT_PERSONA = name
 
-<<<<<<< HEAD
-
 def adapt_persona(trend_vec: Dict[str, float]) -> None:
     """Adjust persona according to emotion trend."""
+    global CURRENT_PERSONA
     if trend_vec.get("Sadness", 0) > 0.2 and ALT_VOICE:
         set_voice_persona(ALT_VOICE)
     elif trend_vec.get("Joy", 0) > 0.2 and DEFAULT_VOICE:
         set_voice_persona(DEFAULT_VOICE)
 
-=======
->>>>>>> 41a8b64d
 def speak(
     text: str,
     voice: Optional[str] = None,
