"""Sanctuary Privilege Ritual: Do not remove. See doctrine for details."""
from __future__ import annotations

# Simple plugin loader for SentientOS with live reloading.
from sentientos.privilege import require_admin_banner, require_lumos_approval

require_admin_banner()
require_lumos_approval()

import importlib
import importlib.util
import sys
import time
from pathlib import Path
from types import ModuleType
from typing import Iterable, Protocol, TYPE_CHECKING


class ObserverProto(Protocol):
    def schedule(
        self, handler: "FileSystemEventHandler", path: str, recursive: bool = False
    ) -> object:
        ...

    def start(self) -> None:
        ...

    def stop(self) -> None:
        ...

    def join(self, timeout: float | None = None) -> None:
        ...

from gui_stub import CathedralGUI

<<<<<<< HEAD
try:  # optional watchdog dependency
    from watchdog.observers import Observer
    from watchdog.events import FileSystemEventHandler
except Exception:  # pragma: no cover - optional dependency
    Observer = None
    FileSystemEventHandler = object
=======

class FileSystemEvent:
    def __init__(self, src_path: str) -> None:
        self.src_path = src_path


class FileSystemEventHandler:
    def on_modified(self, event: "FileSystemEvent") -> None:  # pragma: no cover - stub
        pass

    def on_created(self, event: "FileSystemEvent") -> None:  # pragma: no cover - stub
        pass

Observer: type[ObserverProto] | None = None

if not TYPE_CHECKING:
    try:  # optional watchdog dependency
        from watchdog.events import FileSystemEvent as WDFileSystemEvent
        from watchdog.events import FileSystemEventHandler as WDHandler
        from watchdog.observers import Observer as WDObserver

        FileSystemEvent = WDFileSystemEvent  # type: ignore[assignment]
        FileSystemEventHandler = WDHandler  # type: ignore[assignment]
        Observer = WDObserver  # type: ignore[assignment]
    except Exception:  # pragma: no cover - optional dependency
        Observer = None
>>>>>>> e8e480ab

import argparse
from importlib.metadata import entry_points


class PluginBus:
    """Minimal bus collecting registered plugins."""

    def __init__(self) -> None:
        self.plugins: dict[str, ModuleType] = {}

    def register(self, name: str, plugin: ModuleType) -> None:
        """Register a plugin under ``name``."""
        self.plugins[name] = plugin


class PluginLoader:
    """Watch a plugins directory and load modules on changes."""

    def __init__(self, gui: "CathedralGUI", directory: str = "plugins") -> None:
        self.gui = gui
        self.directory = Path(directory)
        self.bus = PluginBus()
        self.modules: dict[str, ModuleType] = {}
        self.errors: dict[str, str] = {}
        self.trusted_only = True
        self.observer: ObserverProto | None = None
        self._start()

    # watcher setup
    def _start(self) -> None:
        self.directory.mkdir(exist_ok=True)
        self._load_existing()
        if Observer is None:
            return

        class Handler(FileSystemEventHandler):  # type: ignore[misc]
            def __init__(self, outer: "PluginLoader") -> None:
                self.outer = outer

<<<<<<< HEAD
            def on_modified(self, event: object) -> None:
                self.outer._handle(event)

            def on_created(self, event: object) -> None:
=======
            def on_modified(self, event: FileSystemEvent) -> None:
                self.outer._handle(event)

            def on_created(self, event: FileSystemEvent) -> None:
>>>>>>> e8e480ab
                self.outer._handle(event)

        self.observer = Observer()
        self.observer.schedule(Handler(self), str(self.directory), recursive=False)
        self.observer.start()

    def stop(self) -> None:
        if self.observer:
            self.observer.stop()
            self.observer.join()

<<<<<<< HEAD
    def _handle(self, event: object) -> None:
        path = Path(getattr(event, "src_path"))
=======
    def _handle(self, event: FileSystemEvent) -> None:
        path = Path(event.src_path)
>>>>>>> e8e480ab
        if path.suffix == ".py":
            self._load_plugin(path.stem)

    def _load_existing(self) -> None:
        for fp in self.directory.glob("*.py"):
            self._load_plugin(fp.stem)

    def _load_plugin(self, name: str) -> None:
        mod_name = f"{self.directory.name}.{name}"
        try:
            if mod_name in sys.modules:
                mod = importlib.reload(sys.modules[mod_name])
            else:
                spec = importlib.util.spec_from_file_location(mod_name, self.directory / f"{name}.py")
                if not spec or not spec.loader:
                    raise ImportError(mod_name)
                mod = importlib.util.module_from_spec(spec)
                sys.modules[mod_name] = mod
                spec.loader.exec_module(mod)

            if self.trusted_only and not getattr(mod, "TRUSTED", True):
                self.errors[name] = "untrusted"
                return

            reg = getattr(mod, "register", None)
            if callable(reg):
                reg(self.gui)
                self.modules[name] = mod
                self.errors.pop(name, None)
            else:
                self.errors[name] = "missing register()"
        except Exception as e:  # pragma: no cover - load failures
            self.errors[name] = str(e)

        self._refresh()

    def _refresh(self) -> None:
        if hasattr(self.gui, "update"):
            try:
<<<<<<< HEAD
                self.gui.update()
=======
                getattr(self.gui, "update")()
>>>>>>> e8e480ab
            except Exception:
                pass
        elif hasattr(self.gui, "refresh"):
            try:
<<<<<<< HEAD
                self.gui.refresh()
=======
                getattr(self.gui, "refresh")()
>>>>>>> e8e480ab
            except Exception:
                pass

    def active_plugins(self) -> list[str]:
        return list(self.modules.keys())

    def error_log(self) -> dict[str, str]:
        return dict(self.errors)

    def set_trusted_only(self, value: bool) -> None:
        self.trusted_only = value
        self._load_existing()


class PluginPanel:
    """Simple GUI panel showing plugin status."""

    def __init__(self, loader: PluginLoader) -> None:
        self.loader = loader
        self.gui = loader.gui

        self._mode: str | None = None
        self.control: object | None = None
        try:  # prefer Flet if available
            import flet as ft
            self._mode = "flet"
            self._ft = ft
            self.plugin_list = ft.Column()
            self.error_list = ft.Column()
            self.toggle = ft.Checkbox(label="Trusted only", value=True)
<<<<<<< HEAD
            self.toggle.on_change = self._toggle
=======
            setattr(self.toggle, "on_change", self._toggle)
>>>>>>> e8e480ab
            self.control = ft.Column([
                ft.Text("Plugins"),
                self.plugin_list,
                ft.Text("Errors"),
                self.error_list,
                self.toggle,
            ])
        except Exception:
            try:
                from PySide6.QtWidgets import (
                    QWidget,
                    QVBoxLayout,
                    QListWidget,
                    QLabel,
                    QCheckBox,
                )

                self._mode = "pyside"
                self.widget = QWidget()
                layout = QVBoxLayout(self.widget)
                layout.addWidget(QLabel("Plugins"))
                self.plugin_list = QListWidget()
                layout.addWidget(self.plugin_list)
                layout.addWidget(QLabel("Errors"))
                self.error_list = QListWidget()
                layout.addWidget(self.error_list)
                self.toggle = QCheckBox("Trusted only")
                self.toggle.setChecked(True)
                self.toggle.stateChanged.connect(self._toggle)
                layout.addWidget(self.toggle)
                self.control = self.widget
            except Exception:
                self._mode = "none"
        self.refresh()

<<<<<<< HEAD
    def _toggle(self, *args: object) -> None:
=======
    def _toggle(self, *_: object) -> None:
>>>>>>> e8e480ab
        if self._mode == "flet":
            self.loader.set_trusted_only(self.toggle.value)
        elif self._mode == "pyside":
            self.loader.set_trusted_only(self.toggle.isChecked())
        else:
            self.loader.set_trusted_only(not self.loader.trusted_only)
        self.refresh()

    def refresh(self) -> None:
        active = self.loader.active_plugins()
        errors = self.loader.error_log()
        if self._mode == "flet":
            self.plugin_list.controls = [self._ft.Text(n) for n in active]
            self.error_list.controls = [self._ft.Text(f"{k}: {v}") for k, v in errors.items()]
        elif self._mode == "pyside":
            self.plugin_list.clear()
            self.plugin_list.addItems(active)
            self.error_list.clear()
            self.error_list.addItems([f"{k}: {v}" for k, v in errors.items()])
        self.loader._refresh()


def load_plugins(bus: PluginBus, *, load: bool = True) -> Iterable[str]:
    """Locate plugins and optionally load them."""
    eps = entry_points(group="sentientos.plugins")
    names = [ep.name for ep in eps]
    if not load:
        return names
    for ep in eps:
        try:
            mod = ep.load()
            reg = getattr(mod, "register", None)
            if callable(reg):
                reg(bus)
        except Exception:
            # Ignore load failures
            continue
    return names


def main(argv: list[str] | None = None) -> None:
    parser = argparse.ArgumentParser(description="SentientOS plugin loader")
    parser.add_argument("--list", action="store_true", help="List available plugins")
    args = parser.parse_args(argv)

    bus = PluginBus()
    names = load_plugins(bus, load=not args.list)

    if args.list:
        for name in names:
            print(name)
        return

    gui = CathedralGUI()
    loader = PluginLoader(gui)
    panel = PluginPanel(loader)
    gui.add_panel(panel.control)

    try:
        while True:
            time.sleep(1)
    except KeyboardInterrupt:
        loader.stop()


if __name__ == "__main__":  # pragma: no cover - CLI entry
    main()<|MERGE_RESOLUTION|>--- conflicted
+++ resolved
@@ -15,49 +15,24 @@
 from types import ModuleType
 from typing import Iterable, Protocol, TYPE_CHECKING
 
-
-class ObserverProto(Protocol):
-    def schedule(
-        self, handler: "FileSystemEventHandler", path: str, recursive: bool = False
-    ) -> object:
-        ...
-
-    def start(self) -> None:
-        ...
-
-    def stop(self) -> None:
-        ...
-
-    def join(self, timeout: float | None = None) -> None:
-        ...
+import argparse
+from importlib.metadata import entry_points
 
 from gui_stub import CathedralGUI
 
-<<<<<<< HEAD
-try:  # optional watchdog dependency
-    from watchdog.observers import Observer
-    from watchdog.events import FileSystemEventHandler
-except Exception:  # pragma: no cover - optional dependency
-    Observer = None
-    FileSystemEventHandler = object
-=======
-
+# Optional watchdog support
 class FileSystemEvent:
     def __init__(self, src_path: str) -> None:
         self.src_path = src_path
 
-
 class FileSystemEventHandler:
-    def on_modified(self, event: "FileSystemEvent") -> None:  # pragma: no cover - stub
-        pass
-
-    def on_created(self, event: "FileSystemEvent") -> None:  # pragma: no cover - stub
-        pass
+    def on_modified(self, event: FileSystemEvent) -> None: pass
+    def on_created(self, event: FileSystemEvent) -> None: pass
 
 Observer: type[ObserverProto] | None = None
 
 if not TYPE_CHECKING:
-    try:  # optional watchdog dependency
+    try:
         from watchdog.events import FileSystemEvent as WDFileSystemEvent
         from watchdog.events import FileSystemEventHandler as WDHandler
         from watchdog.observers import Observer as WDObserver
@@ -65,29 +40,30 @@
         FileSystemEvent = WDFileSystemEvent  # type: ignore[assignment]
         FileSystemEventHandler = WDHandler  # type: ignore[assignment]
         Observer = WDObserver  # type: ignore[assignment]
-    except Exception:  # pragma: no cover - optional dependency
+    except Exception:
         Observer = None
->>>>>>> e8e480ab
-
-import argparse
-from importlib.metadata import entry_points
+
+
+class ObserverProto(Protocol):
+    def schedule(self, handler: FileSystemEventHandler, path: str, recursive: bool = False) -> object: ...
+    def start(self) -> None: ...
+    def stop(self) -> None: ...
+    def join(self, timeout: float | None = None) -> None: ...
 
 
 class PluginBus:
     """Minimal bus collecting registered plugins."""
-
     def __init__(self) -> None:
         self.plugins: dict[str, ModuleType] = {}
 
     def register(self, name: str, plugin: ModuleType) -> None:
-        """Register a plugin under ``name``."""
         self.plugins[name] = plugin
 
 
 class PluginLoader:
     """Watch a plugins directory and load modules on changes."""
 
-    def __init__(self, gui: "CathedralGUI", directory: str = "plugins") -> None:
+    def __init__(self, gui: CathedralGUI, directory: str = "plugins") -> None:
         self.gui = gui
         self.directory = Path(directory)
         self.bus = PluginBus()
@@ -97,7 +73,6 @@
         self.observer: ObserverProto | None = None
         self._start()
 
-    # watcher setup
     def _start(self) -> None:
         self.directory.mkdir(exist_ok=True)
         self._load_existing()
@@ -105,20 +80,13 @@
             return
 
         class Handler(FileSystemEventHandler):  # type: ignore[misc]
-            def __init__(self, outer: "PluginLoader") -> None:
+            def __init__(self, outer: PluginLoader) -> None:
                 self.outer = outer
 
-<<<<<<< HEAD
-            def on_modified(self, event: object) -> None:
-                self.outer._handle(event)
-
-            def on_created(self, event: object) -> None:
-=======
             def on_modified(self, event: FileSystemEvent) -> None:
                 self.outer._handle(event)
 
             def on_created(self, event: FileSystemEvent) -> None:
->>>>>>> e8e480ab
                 self.outer._handle(event)
 
         self.observer = Observer()
@@ -130,13 +98,8 @@
             self.observer.stop()
             self.observer.join()
 
-<<<<<<< HEAD
-    def _handle(self, event: object) -> None:
-        path = Path(getattr(event, "src_path"))
-=======
     def _handle(self, event: FileSystemEvent) -> None:
         path = Path(event.src_path)
->>>>>>> e8e480ab
         if path.suffix == ".py":
             self._load_plugin(path.stem)
 
@@ -168,7 +131,7 @@
                 self.errors.pop(name, None)
             else:
                 self.errors[name] = "missing register()"
-        except Exception as e:  # pragma: no cover - load failures
+        except Exception as e:
             self.errors[name] = str(e)
 
         self._refresh()
@@ -176,20 +139,12 @@
     def _refresh(self) -> None:
         if hasattr(self.gui, "update"):
             try:
-<<<<<<< HEAD
-                self.gui.update()
-=======
                 getattr(self.gui, "update")()
->>>>>>> e8e480ab
             except Exception:
                 pass
         elif hasattr(self.gui, "refresh"):
             try:
-<<<<<<< HEAD
-                self.gui.refresh()
-=======
                 getattr(self.gui, "refresh")()
->>>>>>> e8e480ab
             except Exception:
                 pass
 
@@ -213,18 +168,14 @@
 
         self._mode: str | None = None
         self.control: object | None = None
-        try:  # prefer Flet if available
+        try:
             import flet as ft
             self._mode = "flet"
             self._ft = ft
             self.plugin_list = ft.Column()
             self.error_list = ft.Column()
             self.toggle = ft.Checkbox(label="Trusted only", value=True)
-<<<<<<< HEAD
-            self.toggle.on_change = self._toggle
-=======
             setattr(self.toggle, "on_change", self._toggle)
->>>>>>> e8e480ab
             self.control = ft.Column([
                 ft.Text("Plugins"),
                 self.plugin_list,
@@ -235,11 +186,7 @@
         except Exception:
             try:
                 from PySide6.QtWidgets import (
-                    QWidget,
-                    QVBoxLayout,
-                    QListWidget,
-                    QLabel,
-                    QCheckBox,
+                    QWidget, QVBoxLayout, QListWidget, QLabel, QCheckBox
                 )
 
                 self._mode = "pyside"
@@ -258,13 +205,10 @@
                 self.control = self.widget
             except Exception:
                 self._mode = "none"
+
         self.refresh()
 
-<<<<<<< HEAD
-    def _toggle(self, *args: object) -> None:
-=======
     def _toggle(self, *_: object) -> None:
->>>>>>> e8e480ab
         if self._mode == "flet":
             self.loader.set_trusted_only(self.toggle.value)
         elif self._mode == "pyside":
@@ -288,7 +232,6 @@
 
 
 def load_plugins(bus: PluginBus, *, load: bool = True) -> Iterable[str]:
-    """Locate plugins and optionally load them."""
     eps = entry_points(group="sentientos.plugins")
     names = [ep.name for ep in eps]
     if not load:
@@ -300,7 +243,6 @@
             if callable(reg):
                 reg(bus)
         except Exception:
-            # Ignore load failures
             continue
     return names
 
@@ -330,5 +272,5 @@
         loader.stop()
 
 
-if __name__ == "__main__":  # pragma: no cover - CLI entry
+if __name__ == "__main__":  # pragma: no cover
     main()