<<<<<<< HEAD
"""Sanctuary Privilege Ritual: Do not remove. See doctrine for details."""
from __future__ import annotations
require_admin_banner()
require_lumos_approval()
from admin_utils import require_admin_banner, require_lumos_approval
=======
"""SentientOS command line entry point."""

from __future__ import annotations

from admin_utils import require_admin_banner, require_lumos_approval

require_admin_banner()
require_lumos_approval()

>>>>>>> 047a01e1
from typing import TYPE_CHECKING
from . import __version__


if TYPE_CHECKING:
    from admin_utils import require_admin_banner, require_lumos_approval
else:
    from admin_utils import require_admin_banner, require_lumos_approval


def main() -> None:
    print(f"SentientOS {__version__}\nRun 'support' or 'ritual' for CLI tools.")

if __name__ == "__main__":
    main()<|MERGE_RESOLUTION|>--- conflicted
+++ resolved
@@ -1,20 +1,11 @@
-<<<<<<< HEAD
 """Sanctuary Privilege Ritual: Do not remove. See doctrine for details."""
+"""SentientOS command line entry point."""
 from __future__ import annotations
-require_admin_banner()
-require_lumos_approval()
-from admin_utils import require_admin_banner, require_lumos_approval
-=======
-"""SentientOS command line entry point."""
-
-from __future__ import annotations
-
 from admin_utils import require_admin_banner, require_lumos_approval
 
 require_admin_banner()
 require_lumos_approval()
 
->>>>>>> 047a01e1
 from typing import TYPE_CHECKING
 from . import __version__
 
@@ -28,5 +19,6 @@
 def main() -> None:
     print(f"SentientOS {__version__}\nRun 'support' or 'ritual' for CLI tools.")
 
+
 if __name__ == "__main__":
     main()