"""Cycle-safe privilege hooks for the SentientOS test suite."""
from __future__ import annotations

<<<<<<< HEAD
from functools import wraps
from typing import Any, Callable

__all__ = ["require_admin_banner", "require_lumos_approval"]

=======
"""Cycle-safe privilege hooks.

These wrappers import the actual helpers from :mod:`admin_utils` at call-time,
preventing circular-import errors while satisfying static references.
"""

from functools import wraps
from typing import Any, Callable
>>>>>>> c6ac778f

def _lazy(attr_name: str) -> Callable[[Callable[..., Any]], Callable[..., Any]]:
    """Load the real helper from ``admin_utils`` only when called."""

<<<<<<< HEAD
    def decorator(func: Callable[..., Any]) -> Callable[..., Any]:
        @wraps(func)
        def wrapper(*args: Any, **kwargs: Any) -> Any:
            from . import admin_utils

=======
def _lazy(attr_name: str) -> Callable[[Callable[..., Any]], Callable[..., Any]]:
    def decorator(func: Callable[..., Any]) -> Callable[..., Any]:
        @wraps(func)
        def wrapper(*args: Any, **kwargs: Any) -> Any:
            import admin_utils
>>>>>>> c6ac778f
            real = getattr(admin_utils, attr_name)
            return real(*args, **kwargs)

        return wrapper

    return decorator


@_lazy("require_admin_banner")
def require_admin_banner() -> None:
<<<<<<< HEAD
    """Ensure the admin banner has been acknowledged."""

=======
    """Ensure admin banner has been acknowledged."""
>>>>>>> c6ac778f
    return None


@_lazy("require_lumos_approval")
def require_lumos_approval() -> None:
    """Require Lumos approval for privileged actions."""

    return None<|MERGE_RESOLUTION|>--- conflicted
+++ resolved
@@ -1,13 +1,6 @@
 """Cycle-safe privilege hooks for the SentientOS test suite."""
 from __future__ import annotations
 
-<<<<<<< HEAD
-from functools import wraps
-from typing import Any, Callable
-
-__all__ = ["require_admin_banner", "require_lumos_approval"]
-
-=======
 """Cycle-safe privilege hooks.
 
 These wrappers import the actual helpers from :mod:`admin_utils` at call-time,
@@ -16,24 +9,17 @@
 
 from functools import wraps
 from typing import Any, Callable
->>>>>>> c6ac778f
+
+__all__ = ["require_admin_banner", "require_lumos_approval"]
+
 
 def _lazy(attr_name: str) -> Callable[[Callable[..., Any]], Callable[..., Any]]:
     """Load the real helper from ``admin_utils`` only when called."""
 
-<<<<<<< HEAD
     def decorator(func: Callable[..., Any]) -> Callable[..., Any]:
         @wraps(func)
         def wrapper(*args: Any, **kwargs: Any) -> Any:
             from . import admin_utils
-
-=======
-def _lazy(attr_name: str) -> Callable[[Callable[..., Any]], Callable[..., Any]]:
-    def decorator(func: Callable[..., Any]) -> Callable[..., Any]:
-        @wraps(func)
-        def wrapper(*args: Any, **kwargs: Any) -> Any:
-            import admin_utils
->>>>>>> c6ac778f
             real = getattr(admin_utils, attr_name)
             return real(*args, **kwargs)
 
@@ -44,17 +30,11 @@
 
 @_lazy("require_admin_banner")
 def require_admin_banner() -> None:
-<<<<<<< HEAD
     """Ensure the admin banner has been acknowledged."""
-
-=======
-    """Ensure admin banner has been acknowledged."""
->>>>>>> c6ac778f
     return None
 
 
 @_lazy("require_lumos_approval")
 def require_lumos_approval() -> None:
     """Require Lumos approval for privileged actions."""
-
     return None