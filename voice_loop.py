import os
import threading
import queue
import time
import requests
from typing import Dict
from emotions import empty_emotion_vector
from mic_bridge import recognize_from_mic
from tts_bridge import speak_async, stop, adapt_persona
import emotion_memory as em

RELAY_URL = os.getenv("RELAY_URL", "http://localhost:5000/relay")
RELAY_SECRET = os.getenv("RELAY_SECRET", "test-secret")
VOICE_MODEL = os.getenv("VOICE_MODEL", "openai/gpt-4o")


class MicListener:
    """Background microphone listener producing recognized phrases."""

    def __init__(self) -> None:
        self.queue: "queue.Queue[dict]" = queue.Queue()
        self._stop = threading.Event()
        self.thread = threading.Thread(target=self._loop, daemon=True)

    def _loop(self) -> None:
        while not self._stop.is_set():
            res = recognize_from_mic()
            if res.get("message"):
                self.queue.put(res)

    def start(self) -> None:
        self.thread.start()

    def stop(self) -> None:
        self._stop.set()
        self.thread.join()

    def get(self) -> dict | None:
        try:
            return self.queue.get_nowait()
        except queue.Empty:
            return None


<<<<<<< HEAD
def empathy_phrase(vec: Dict[str, float]) -> str | None:
    if vec.get("Sadness", 0) > 0.5:
        return "I'm sorry to hear that."
    if vec.get("Anger", 0) > 0.5:
        return "I understand your frustration."
    if vec.get("Joy", 0) > 0.7:
        return "That's great to hear!"
    return None


=======
>>>>>>> 41a8b64d
def run_loop():  # pragma: no cover - runs indefinitely
    print("[VOICE LOOP] Starting full duplex. Press Ctrl+C to exit.")
    listener = MicListener()
    listener.start()
    t: threading.Thread | None = None
    try:
        while True:
            result = listener.get()
            if result is None:
                time.sleep(0.1)
                continue
            text = result.get("message")
            emotions = result.get("emotions") or empty_emotion_vector()
<<<<<<< HEAD
            em.add_emotion(emotions)
            adapt_persona(em.trend())
            phrase = empathy_phrase(emotions)
            if phrase:
                t_emp = speak_async(phrase, emotions=emotions)
                t_emp.join()
=======
>>>>>>> 41a8b64d
            if not text:
                continue
            payload = {
                "message": text,
                "model": VOICE_MODEL,
                "emotions": emotions,
            }
            try:
                resp = requests.post(
                    RELAY_URL,
                    json=payload,
                    headers={"X-Relay-Secret": RELAY_SECRET},
                    timeout=180,
                )
                resp.raise_for_status()
                reply_chunks = resp.json().get("reply_chunks", [])
            except Exception as e:
                reply_chunks = [f"Error contacting relay: {e}"]

            for chunk in reply_chunks:
                intr = None
                if t and t.is_alive():
                    t.join()
                t = speak_async(chunk, emotions=emotions)
                while t.is_alive():
                    intr = listener.get()
                    if intr:
                        stop()
                        t.join()
                        result = intr
                        text = result.get("message")
                        emotions = result.get("emotions") or empty_emotion_vector()
                        payload = {
                            "message": text,
                            "model": VOICE_MODEL,
                            "emotions": emotions,
                        }
                        try:
                            resp = requests.post(
                                RELAY_URL,
                                json=payload,
                                headers={"X-Relay-Secret": RELAY_SECRET},
                                timeout=180,
                            )
                            resp.raise_for_status()
                            reply_chunks = resp.json().get("reply_chunks", [])
                        except Exception as e:
                            reply_chunks = [f"Error contacting relay: {e}"]
                        break
                    time.sleep(0.1)
                if intr:
                    break
            if t:
                t.join()
    finally:
        listener.stop()


if __name__ == "__main__":  # pragma: no cover - manual utility
    run_loop()<|MERGE_RESOLUTION|>--- conflicted
+++ resolved
@@ -41,9 +41,8 @@
         except queue.Empty:
             return None
 
-
-<<<<<<< HEAD
 def empathy_phrase(vec: Dict[str, float]) -> str | None:
+    """Insert an empathy utterance based on detected emotion."""
     if vec.get("Sadness", 0) > 0.5:
         return "I'm sorry to hear that."
     if vec.get("Anger", 0) > 0.5:
@@ -52,9 +51,6 @@
         return "That's great to hear!"
     return None
 
-
-=======
->>>>>>> 41a8b64d
 def run_loop():  # pragma: no cover - runs indefinitely
     print("[VOICE LOOP] Starting full duplex. Press Ctrl+C to exit.")
     listener = MicListener()
@@ -68,15 +64,12 @@
                 continue
             text = result.get("message")
             emotions = result.get("emotions") or empty_emotion_vector()
-<<<<<<< HEAD
             em.add_emotion(emotions)
             adapt_persona(em.trend())
             phrase = empathy_phrase(emotions)
             if phrase:
                 t_emp = speak_async(phrase, emotions=emotions)
                 t_emp.join()
-=======
->>>>>>> 41a8b64d
             if not text:
                 continue
             payload = {
