--- conflicted
+++ resolved
@@ -1,257 +1,72 @@
-SentientOS Scripts
-This repository contains utilities and small services used to run SentientOS agents. The original code base was a single script but has been split for clarity.
+Multimodal Emotion Tracking & Feedback
+multimodal_tracker.py
+Fuses face detection, recognition, and facial emotion analysis with voice sentiment from the microphone. Each detected face is given a persistent ID and has a JSONL log written to logs/multimodal. The tracker works even when webcam or microphone libraries are missing.
 
-Important:
-All API tokens and secrets have been removed.
-Copy .env.example to .env and provide your own credentials for proper operation.
+Best free options:
 
-Scripts / Utilities
-Telegram bridges – Three Flask apps that forward Telegram messages to the relay. Each bridge talks to a different model (GPT‑4o, Mixtral, or DeepSeek) and logs all fragments through memory_manager.
+Vision: MediaPipe or InsightFace
 
-relay_app.py – Minimal relay for local development and testing. It verifies a shared secret, echoes incoming text, and records it (with emotion vectors) in memory.
+Facial emotion: FER or DeepFace
 
-memory_manager.py – Persistent storage for message fragments. Each entry stores a 64‑dimensional emotion vector along with the text and is indexed for retrieval.
+Voice sentiment: pyAudioAnalysis or openSMILE
 
-memory_cli.py – Command-line interface exposing cleanup, summarization, playback, and emotion timeline helpers.
+Advanced audio: HuggingFace transformers (audio-classification pipeline)
 
-memory_tail.py – Colorized log viewer for logs/memory.jsonl.
+To integrate a new model, simply replace FaceEmotionTracker.emotion or provide a custom mic_bridge.recognize_from_mic that returns an emotion vector. Swap components by subclassing MultiModalEmotionTracker or passing alternative backends. New modalities (text, gesture) can extend process and update timelines.
 
-heartbeat.py – Simple client that periodically sends heartbeat pings to the relay.
+Emotional Feedback & Dashboard
+Emotional feedback:
+The Streamlit dashboard (emotion_dashboard.py) displays live, per-person emotion data and can trigger feedback rules defined in feedback.py.
 
-autonomous_reflector.py – Background micro-agent that cycles through plan–act–reflect loops. It now manages multiple goals in parallel with prioritization and scheduling. Reflections generate self-improvement notes and failed goals trigger escalation plugins.
- The agent emits notifications on goal events and self patches via the new notification module.
-cathedral_hog_wild_heartbeat.py – Demo that periodically summons multiple models via the relay.
+Create a JSON file (e.g. feedback_rules.json):
 
-mic_bridge.py – Captures microphone audio, converts speech to text, and infers emotions using a configurable detector (heuristic or neural). Supports fusion with vision input (image file) for multimodal emotion vectors.
-
-tts_bridge.py – Speaks model replies aloud using a pluggable TTS engine (pyttsx3, Coqui, ElevenLabs, Bark) and adjusts rate/voice based on emotion.
-
-voice_loop.py – Links the mic and TTS bridges for hands-free, full-duplex conversation with emotion-aware responses, persona adaptation, and interruption support. Streams replies chunk by chunk.
-
-browser_voice.py – Minimal Flask demo for browser-based voice chat with live emotion readout, persona switching, and audio upload for emotion analysis.
-
-rebind.rs – Rust helper that binds Telegram webhooks to the URLs reported by ngrok.
-
-vision_tracker.py – Processes webcam video in real time using MediaPipe for face detection, InsightFace for recognition, and logs per-face emotions.
-
-<<<<<<< HEAD
-emotion_dashboard.py – Streamlit dashboard that visualizes vision logs and triggers feedback events using feedback.py.
-
-feedback.py – Defines FeedbackRule and FeedbackManager for custom emotional feedback and embodiment hooks.
-
-=======
->>>>>>> 884e96c4
-emotions.py – Canonical list of 64 emotion labels for the EPU.
-
-api/actuator.py – Executes whitelisted shell commands, HTTP requests, file writes, emails, and webhooks with persistent logging. Patterns control what commands/URLs are allowed and all file operations are sandboxed. Also provides a CLI and powers the /act relay endpoint.
-
-ngrok.yml – Example ngrok configuration.
-
-### Multimodal tracking
-`multimodal_tracker.py` combines webcam facial emotions with microphone sentiment analysis. Use MediaPipe or InsightFace for detection, `fer` or `DeepFace` for emotion recognition, and libraries like `openSMILE` or `pyAudioAnalysis` for audio. Swap components by subclassing `MultiModalEmotionTracker` or passing alternative backends. New modalities (text, gesture) can extend `process` and update `timelines`.
-
-Environment Variables
-Create a .env file based on .env.example and set the following variables:
-
-Variable	Purpose
-RELAY_SECRET	Shared secret used by the relay and all bridges
-OPENROUTER_API_KEY	API key for GPT‑4o calls
-TOGETHER_API_KEY	API key for DeepSeek calls
-BOT_TOKEN_GPT4O	Telegram token for the GPT‑4o bridge
-BOT_TOKEN_MIXTRAL	Telegram token for the Mixtral bridge
-BOT_TOKEN_DEEPSEEK	Telegram token for the DeepSeek bridge
-TG_SECRET	Telegram webhook secret
-RELAY_URL	URL of the relay service
-OLLAMA_URL	Local Ollama endpoint
-GPT4_MODEL	Model slug for GPT‑4o
-MIXTRAL_MODEL	Model slug for Mixtral
-DEEPSEEK_MODEL	Model slug for DeepSeek
-EMBED_MODEL	Embedding model for memory search
-MEMORY_DIR	Directory used for persistent memory
-TTS_ENGINE	"pyttsx3" (default), "coqui", "elevenlabs", or "bark"
-TTS_COQUI_MODEL	Coqui model when TTS_ENGINE=coqui
-ELEVEN_API_KEY	API key for ElevenLabs (optional)
-ELEVEN_VOICE	Voice ID for ElevenLabs
-BARK_SPEAKER	Speaker preset for Bark
-AUDIO_LOG_DIR	Directory for recorded audio files
-EMOTION_DETECTOR	"heuristic" (default) or "neural"
-ACT_WHITELIST	Path to YAML whitelist for actuator actions (default config/act_whitelist.yml)
-ACT_SANDBOX	Directory for actuator file writes (default sandbox)
-ACT_TEMPLATES	Path to YAML templates for actuator (default config/act_templates.yml)
-SMTP_HOST	SMTP server for email actions
-SMTP_PORT	SMTP port (default 25)
-SMTP_USER	SMTP username
-SMTP_PASS	SMTP password
-SMTP_FROM	Sender address for emails
-
-Usage
-Install dependencies
-bash
+json
 Copy
 Edit
-pip install -r requirements.txt
-Voice interaction
-After installing dependencies, run
+[
+  {"emotion": "Anger", "threshold": 0.7, "action": "print"}
+]
+Run the dashboard:
 
 bash
 Copy
 Edit
-python voice_loop.py
-to start a continuous, full-duplex conversation using your microphone and speakers.
+streamlit run emotion_dashboard.py --server.port 8501
+Use the sidebar to select a user, set refresh rate, and export or query past states.
+When any face exceeds a threshold, the associated feedback action is executed (print, OSC, sound, etc).
+Register new actions or embodiment targets via FeedbackManager.
 
-Full duplex: SentientOS listens while speaking so you can interrupt at any time.
+Memory Management, CLI, and Orchestration
+Persistent storage:
+memory_manager.py stores fragments with 64-D emotion vectors, indexed for vector search.
 
-Streaming replies: Speech output streams chunk by chunk and adapts to recent emotional context.
+Command-line usage via memory_cli.py:
 
-Persona adaptation: Persona and speaking style adapt automatically based on detected emotion trends.
+Purge, summarize, playback, emotion timeline, patch management, agent cycles, orchestrator.
 
-Multimodal fusion: Emotion detection combines audio tone, text sentiment, and (optionally) vision input, logging each source’s weight.
+See full CLI details above for commands and patch event mapping.
 
-Browser demo: Use browser_voice.py for a simple demo that lets you switch personas in real time, upload audio for emotion analysis, and view live emotion fusion.
+Actuator, Reflections, and Plugins
+Actuator CLI:
+Sandboxed, whitelisted shell, HTTP, file, webhook, email actions—full CLI and /act endpoint.
 
-<<<<<<< HEAD
-Emotional feedback: The Streamlit dashboard (emotion_dashboard.py) displays live emotion data and triggers feedback rules defined in feedback.py. Create a JSON file like feedback_rules.json:
+Reflections & Critique:
+Every actuator action generates a reflection/critique, query with memory_cli.py reflections.
 
-```json
-[
-  {"emotion": "Anger", "threshold": 0.7, "action": "print"}
-]
-```
+Plugin discovery/reload:
+Drop plugins in plugins/; reload live via CLI.
 
-Run `python emotion_dashboard.py` to start the GUI. When any face exceeds the threshold, the associated action is executed. Register new actions or embodiment targets via FeedbackManager.
-=======
-### Multimodal emotion tracker
-`multimodal_tracker.py` fuses face detection, recognition, and facial emotion analysis with voice sentiment from the microphone. Each detected face is given a persistent ID and has a JSONL log written to `logs/multimodal`. The tracker works even when webcam or microphone libraries are missing.
-
-Best free options:
-- MediaPipe or InsightFace for vision
-- FER or DeepFace for facial emotions
-- pyAudioAnalysis or openSMILE for voice sentiment
-- HuggingFace transformers (`audio-classification` pipeline) for advanced models
-
-To integrate a new model simply replace `FaceEmotionTracker.emotion` or provide a custom `mic_bridge.recognize_from_mic` that returns an emotion vector.
->>>>>>> 884e96c4
-
-Memory management
-memory_manager.py provides persistent storage of message fragments. Each fragment includes a 64‑dimensional emotion vector and is indexed for simple vector search.
-
-Optional helpers:
-
-purge_memory(max_age_days=None, max_files=None) removes old fragments by age or keeps the newest max_files records.
-
-summarize_memory() concatenates raw fragments into daily summary files under logs/memory/distilled.
-
-User profile and prompt assembly
-The user_profile module stores persistent key-value data about the user in profile.json inside MEMORY_DIR.
-prompt_assembler combines this profile information with relevant memory snippets (retrieved via memory_manager.get_context) to build a rich prompt for the models.
-
-Command-line usage via memory_cli.py
-bash
-Copy
-Edit
-python memory_cli.py purge --age 30       # delete fragments older than 30 days
-python memory_cli.py purge --max 1000     # keep only the most recent 1000 fragments
-python memory_cli.py summarize            # build/update daily summaries
-python memory_cli.py playback --last 5    # show recent fragments with emotion labels and sources
-python memory_cli.py timeline             # view the emotion timeline/mood trend
-python memory_cli.py actions --last 5     # show recent actuator events
-python memory_cli.py actions --last 5 --reflect  # include reflections
-python memory_cli.py goals --status open  # list open goals
-python memory_cli.py add_goal "check disk" --intent '{"type":"shell","cmd":"df"}'
-python memory_cli.py complete_goal <id>
-python memory_cli.py delete_goal <id>
-python memory_cli.py run --cycles 3  # run agent cycles
-python memory_cli.py events --last 5        # list notification events
-python memory_cli.py orchestrator start --cycles 10
-python memory_cli.py patches                 # list patch proposals
-python memory_cli.py apply_patch "fix bug"     # record a manual patch note
-python memory_cli.py approve_patch <id>
-python memory_cli.py reject_patch <id>
-python memory_cli.py rollback_patch <id>
-These commands can be invoked manually or scheduled via cron/Task Scheduler.
-### Patch management
-Patches are stored in `patches.json` inside `MEMORY_DIR`. Use the CLI to manage them and review events:
-```bash
-python memory_cli.py patches             # list patch proposals
-python memory_cli.py apply_patch "fix bug"  # record a manual patch note (self_patch event)
-python memory_cli.py approve_patch <id>     # mark patch approved (patch_approved event)
-python memory_cli.py reject_patch <id>      # mark patch rejected (patch_rejected event)
-python memory_cli.py rollback_patch <id>    # mark patch rolled back (patch_rolled_back event)
-python memory_cli.py events --last 5        # view patch events
-```
-Patch event mapping:
-
-- `apply_patch` → `self_patch`
-- `approve_patch` → `patch_approved`
-- `reject_patch` → `patch_rejected`
-- `rollback_patch` → `patch_rolled_back`
-
-
-Actuator CLI
-```bash
-python api/actuator.py shell "ls -l"
-python api/actuator.py http --url https://example.com
-python api/actuator.py write --file out.txt --text "hello"
-python api/actuator.py email --to user@example.com --subject hi --body "hello"
-python api/actuator.py webhook --url http://hook --payload '{"ping":1}'
-python api/actuator.py template --name greet --params '{"name":"Ada"}'
-python api/actuator.py logs --last 5
-python api/actuator.py templates           # list template names
-python api/actuator.py hello --name Bob    # example plugin actuator
-python api/actuator.py template_help --name greet  # show parameter help
-python api/actuator.py shell "ls" --dry    # simulate without side effects
-```
-
-### Reflections and Critique
-Each action logged by the actuator generates a structured *reflection* entry. A
-reflection links back to the original action log via the `parent` field and
-stores the action intent, result (when available), the reason for attempting the
-action, and an optional proposed next step. When an action fails the actuator
-automatically generates a short critique which is stored in the reflection and
-returned to the caller.
-
-List reflections via the CLI:
-
-```bash
-python memory_cli.py reflections --last 3
-python memory_cli.py reflections --failures --json  # show recent failures with critique
-```
-
-### Plugin discovery and reload
-Actuator plugins placed in the `plugins/` directory are automatically loaded at
-startup. Use the CLI to inspect or reload them at runtime:
-
-```bash
-python api/actuator.py plugins          # list plugin names and docs
-python api/actuator.py plugins --reload # reload from disk without restart
-```
-
-The `/act` endpoint can run actions asynchronously when `{"async": true}` is
-sent. Poll `/act/status/<id>` or connect to `/act/stream/<id>` for live status
-updates.
-The orchestrator module can schedule agent cycles and ensures state persistence between runs. Use `memory_cli orchestrator start` to launch it or `schedule` for one-shot cycles. Notifications support email, webhook, or console output; manage subscriptions via `memory_cli subscribe` and `unsubscribe`.
-All notification events are logged to `events.jsonl` and can be viewed with `memory_cli events`.
-Additional endpoints support goal management and manual agent runs:
-`/goals/add`, `/goals/list`, `/goals/complete`, `/goals/delete`, and `/agent/run`.
-
-
-Dashboard
-Run emotion_dashboard.py via Streamlit to view per-person emotion timelines.
-
-```bash
-streamlit run emotion_dashboard.py --server.port 8501
-```
-Use the sidebar to select a user, set refresh rate, and export or query past states.
-Log tailing
-Use memory_tail.py to stream new entries from logs/memory.jsonl:
+Log Tailing and Tests
+Tail logs:
 
 bash
 Copy
 Edit
 python memory_tail.py
-Pass --file to tail a different log.
+Use --file to tail a different log.
 
-Run tests
+Run all tests:
+
 bash
 Copy
 Edit
