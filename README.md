SentientOS Scripts
This repository contains utilities and small services used to run SentientOS agents. The original code base was a single script but has been split for clarity.

Important:
All API tokens and secrets have been removed.
Copy .env.example to .env and provide your own credentials for proper operation.

Scripts / Utilities
Telegram bridges – Three Flask apps that forward Telegram messages to the relay. Each bridge talks to a different model (GPT‑4o, Mixtral, or DeepSeek) and logs all fragments through memory_manager.

relay_app.py – Minimal relay for local development and testing. It verifies a shared secret, echoes incoming text, and records it (with emotion vectors) in memory.

memory_manager.py – Persistent storage for message fragments. Each entry stores a 64‑dimensional emotion vector along with the text and is indexed for retrieval.

memory_cli.py – Command-line interface exposing cleanup, summarization, playback, and emotion timeline helpers.

memory_tail.py – Colorized log viewer for logs/memory.jsonl.

heartbeat.py – Simple client that periodically sends heartbeat pings to the relay.

autonomous_reflector.py – Background micro-agent that cycles through plan–act–reflect loops. It now manages multiple goals in parallel with prioritization and scheduling. Reflections generate self-improvement notes and failed goals trigger escalation plugins.
 The agent emits notifications on goal events and self patches via the new notification module.
cathedral_hog_wild_heartbeat.py – Demo that periodically summons multiple models via the relay.

mic_bridge.py – Captures microphone audio, converts speech to text, and infers emotions using a configurable detector (heuristic or neural). Supports fusion with vision input (image file) for multimodal emotion vectors.

tts_bridge.py – Speaks model replies aloud using a pluggable TTS engine (pyttsx3, Coqui, ElevenLabs, Bark) and adjusts rate/voice based on emotion.

voice_loop.py – Links the mic and TTS bridges for hands-free, full-duplex conversation with emotion-aware responses, persona adaptation, and interruption support. Streams replies chunk by chunk.

browser_voice.py – Minimal Flask demo for browser-based voice chat with live emotion readout, persona switching, and audio upload for emotion analysis.

rebind.rs – Rust helper that binds Telegram webhooks to the URLs reported by ngrok.

vision_tracker.py – Processes webcam video in real time using MediaPipe for face detection, InsightFace for recognition, and logs per-face emotions.
<<<<<<< HEAD
multimodal_tracker.py – Fuses webcam emotions and microphone sentiment into per-person timelines. Models for vision and voice can be swapped via config and the tracker runs even when hardware is missing.
=======
>>>>>>> 52c28a49

emotions.py – Canonical list of 64 emotion labels for the EPU.

api/actuator.py – Executes whitelisted shell commands, HTTP requests, file writes, emails, and webhooks with persistent logging. Patterns control what commands/URLs are allowed and all file operations are sandboxed. Also provides a CLI and powers the /act relay endpoint.

ngrok.yml – Example ngrok configuration.

### Multimodal tracking
`multimodal_tracker.py` combines webcam facial emotions with microphone sentiment analysis. Use MediaPipe or InsightFace for detection, `fer` or `DeepFace` for emotion recognition, and libraries like `openSMILE` or `pyAudioAnalysis` for audio. Swap components by subclassing `MultiModalEmotionTracker` or passing alternative backends. New modalities (text, gesture) can extend `process` and update `timelines`.

Environment Variables
Create a .env file based on .env.example and set the following variables:

Variable	Purpose
RELAY_SECRET	Shared secret used by the relay and all bridges
OPENROUTER_API_KEY	API key for GPT‑4o calls
TOGETHER_API_KEY	API key for DeepSeek calls
BOT_TOKEN_GPT4O	Telegram token for the GPT‑4o bridge
BOT_TOKEN_MIXTRAL	Telegram token for the Mixtral bridge
BOT_TOKEN_DEEPSEEK	Telegram token for the DeepSeek bridge
TG_SECRET	Telegram webhook secret
RELAY_URL	URL of the relay service
OLLAMA_URL	Local Ollama endpoint
GPT4_MODEL	Model slug for GPT‑4o
MIXTRAL_MODEL	Model slug for Mixtral
DEEPSEEK_MODEL	Model slug for DeepSeek
EMBED_MODEL	Embedding model for memory search
MEMORY_DIR	Directory used for persistent memory
TTS_ENGINE	"pyttsx3" (default), "coqui", "elevenlabs", or "bark"
TTS_COQUI_MODEL	Coqui model when TTS_ENGINE=coqui
ELEVEN_API_KEY	API key for ElevenLabs (optional)
ELEVEN_VOICE	Voice ID for ElevenLabs
BARK_SPEAKER	Speaker preset for Bark
AUDIO_LOG_DIR	Directory for recorded audio files
EMOTION_DETECTOR	"heuristic" (default) or "neural"
ACT_WHITELIST	Path to YAML whitelist for actuator actions (default config/act_whitelist.yml)
ACT_SANDBOX	Directory for actuator file writes (default sandbox)
ACT_TEMPLATES	Path to YAML templates for actuator (default config/act_templates.yml)
SMTP_HOST	SMTP server for email actions
SMTP_PORT	SMTP port (default 25)
SMTP_USER	SMTP username
SMTP_PASS	SMTP password
SMTP_FROM	Sender address for emails

Usage
Install dependencies
bash
Copy
Edit
pip install -r requirements.txt
Voice interaction
After installing dependencies, run

bash
Copy
Edit
python voice_loop.py
to start a continuous, full-duplex conversation using your microphone and speakers.

Full duplex: SentientOS listens while speaking so you can interrupt at any time.

Streaming replies: Speech output streams chunk by chunk and adapts to recent emotional context.

Persona adaptation: Persona and speaking style adapt automatically based on detected emotion trends.

Multimodal fusion: Emotion detection combines audio tone, text sentiment, and (optionally) vision input, logging each source’s weight.

Browser demo: Use browser_voice.py for a simple demo that lets you switch personas in real time, upload audio for emotion analysis, and view live emotion fusion.

### Multimodal emotion tracker
`multimodal_tracker.py` fuses face detection, recognition, and facial emotion analysis with voice sentiment from the microphone. Each detected face is given a persistent ID and has a JSONL log written to `logs/multimodal`. The tracker works even when webcam or microphone libraries are missing.

Best free options:
- MediaPipe or InsightFace for vision
- FER or DeepFace for facial emotions
- pyAudioAnalysis or openSMILE for voice sentiment
- HuggingFace transformers (`audio-classification` pipeline) for advanced models

To integrate a new model simply replace `FaceEmotionTracker.emotion` or provide a custom `mic_bridge.recognize_from_mic` that returns an emotion vector.

Memory management
memory_manager.py provides persistent storage of message fragments. Each fragment includes a 64‑dimensional emotion vector and is indexed for simple vector search.

Optional helpers:

purge_memory(max_age_days=None, max_files=None) removes old fragments by age or keeps the newest max_files records.

summarize_memory() concatenates raw fragments into daily summary files under logs/memory/distilled.

User profile and prompt assembly
The user_profile module stores persistent key-value data about the user in profile.json inside MEMORY_DIR.
prompt_assembler combines this profile information with relevant memory snippets (retrieved via memory_manager.get_context) to build a rich prompt for the models.

Command-line usage via memory_cli.py
bash
Copy
Edit
python memory_cli.py purge --age 30       # delete fragments older than 30 days
python memory_cli.py purge --max 1000     # keep only the most recent 1000 fragments
python memory_cli.py summarize            # build/update daily summaries
python memory_cli.py playback --last 5    # show recent fragments with emotion labels and sources
python memory_cli.py timeline             # view the emotion timeline/mood trend
python memory_cli.py actions --last 5     # show recent actuator events
python memory_cli.py actions --last 5 --reflect  # include reflections
python memory_cli.py goals --status open  # list open goals
python memory_cli.py add_goal "check disk" --intent '{"type":"shell","cmd":"df"}'
python memory_cli.py complete_goal <id>
python memory_cli.py delete_goal <id>
python memory_cli.py run --cycles 3  # run agent cycles
python memory_cli.py events --last 5        # list notification events
python memory_cli.py orchestrator start --cycles 10
python memory_cli.py patches                 # list patch proposals
python memory_cli.py apply_patch "fix bug"     # record a manual patch note
python memory_cli.py approve_patch <id>
python memory_cli.py reject_patch <id>
python memory_cli.py rollback_patch <id>
These commands can be invoked manually or scheduled via cron/Task Scheduler.
### Patch management
Patches are stored in `patches.json` inside `MEMORY_DIR`. Use the CLI to manage them and review events:
```bash
python memory_cli.py patches             # list patch proposals
python memory_cli.py apply_patch "fix bug"  # record a manual patch note (self_patch event)
python memory_cli.py approve_patch <id>     # mark patch approved (patch_approved event)
python memory_cli.py reject_patch <id>      # mark patch rejected (patch_rejected event)
python memory_cli.py rollback_patch <id>    # mark patch rolled back (patch_rolled_back event)
python memory_cli.py events --last 5        # view patch events
```
Patch event mapping:

- `apply_patch` → `self_patch`
- `approve_patch` → `patch_approved`
- `reject_patch` → `patch_rejected`
- `rollback_patch` → `patch_rolled_back`


Actuator CLI
```bash
python api/actuator.py shell "ls -l"
python api/actuator.py http --url https://example.com
python api/actuator.py write --file out.txt --text "hello"
python api/actuator.py email --to user@example.com --subject hi --body "hello"
python api/actuator.py webhook --url http://hook --payload '{"ping":1}'
python api/actuator.py template --name greet --params '{"name":"Ada"}'
python api/actuator.py logs --last 5
python api/actuator.py templates           # list template names
python api/actuator.py hello --name Bob    # example plugin actuator
python api/actuator.py template_help --name greet  # show parameter help
python api/actuator.py shell "ls" --dry    # simulate without side effects
```

### Reflections and Critique
Each action logged by the actuator generates a structured *reflection* entry. A
reflection links back to the original action log via the `parent` field and
stores the action intent, result (when available), the reason for attempting the
action, and an optional proposed next step. When an action fails the actuator
automatically generates a short critique which is stored in the reflection and
returned to the caller.

List reflections via the CLI:

```bash
python memory_cli.py reflections --last 3
python memory_cli.py reflections --failures --json  # show recent failures with critique
```

### Plugin discovery and reload
Actuator plugins placed in the `plugins/` directory are automatically loaded at
startup. Use the CLI to inspect or reload them at runtime:

```bash
python api/actuator.py plugins          # list plugin names and docs
python api/actuator.py plugins --reload # reload from disk without restart
```

The `/act` endpoint can run actions asynchronously when `{"async": true}` is
sent. Poll `/act/status/<id>` or connect to `/act/stream/<id>` for live status
updates.
The orchestrator module can schedule agent cycles and ensures state persistence between runs. Use `memory_cli orchestrator start` to launch it or `schedule` for one-shot cycles. Notifications support email, webhook, or console output; manage subscriptions via `memory_cli subscribe` and `unsubscribe`.
All notification events are logged to `events.jsonl` and can be viewed with `memory_cli events`.
Additional endpoints support goal management and manual agent runs:
`/goals/add`, `/goals/list`, `/goals/complete`, `/goals/delete`, and `/agent/run`.

Log tailing
Use memory_tail.py to stream new entries from logs/memory.jsonl:

bash
Copy
Edit
python memory_tail.py
Pass --file to tail a different log.

Run tests
bash
Copy
Edit
pytest
No secrets are present in this repo.
Copy .env.example to .env and fill in your credentials before running.<|MERGE_RESOLUTION|>--- conflicted
+++ resolved
@@ -33,10 +33,6 @@
 rebind.rs – Rust helper that binds Telegram webhooks to the URLs reported by ngrok.
 
 vision_tracker.py – Processes webcam video in real time using MediaPipe for face detection, InsightFace for recognition, and logs per-face emotions.
-<<<<<<< HEAD
-multimodal_tracker.py – Fuses webcam emotions and microphone sentiment into per-person timelines. Models for vision and voice can be swapped via config and the tracker runs even when hardware is missing.
-=======
->>>>>>> 52c28a49
 
 emotions.py – Canonical list of 64 emotion labels for the EPU.
 
