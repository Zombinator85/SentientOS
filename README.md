# SentientOS Scripts

This repository contains utilities and small services used to run SentientOS agents.  The original code base was a single script but it has been split for clarity.

## Scripts

- **Telegram bridges** – three Flask apps that forward Telegram messages to the relay.  Each bridge talks to a different model (GPT‑4o, Mixtral or DeepSeek) and logs all fragments through `memory_manager`.
- **relay_app.py** – minimal relay used for local development and tests.  It verifies a shared secret, echoes the incoming text and records the result in memory.
- **memory_manager.py** – persistent storage for message fragments.  New snippets are written under `logs/memory/raw` and indexed for retrieval using a simple bag‑of‑words approach.
- **memory_cli.py** – command line interface exposing cleanup and summarization helpers.
- **heartbeat.py** – periodically pings the relay to verify connectivity.
- **cathedral_hog_wild_heartbeat.py** – demo that periodically summons multiple models via the relay.
- **rebind.rs** – Rust helper that binds Telegram webhooks to the URLs reported by ngrok.

## Environment variables

Create a `.env` file based on [`.env.example`](./.env.example) and set the following variables:

| Variable | Purpose |
|----------|---------|
| `OPENROUTER_API_KEY` | API key for GPT‑4o calls |
| `TOGETHER_API_KEY` | API key for DeepSeek calls |
| `RELAY_SECRET` | shared secret used by the relay and all bridges |
| `BOT_TOKEN_GPT4O` | Telegram token for the GPT‑4o bridge |
| `BOT_TOKEN_MIXTRAL` | Telegram token for the Mixtral bridge |
| `BOT_TOKEN_DEEPSEEK` | Telegram token for the DeepSeek bridge |
| `TG_SECRET` | Telegram webhook secret |
| `RELAY_URL` | URL of the relay service |
| `OLLAMA_URL` | Local Ollama endpoint |
| `GPT4_MODEL` | model slug for GPT‑4o |
| `MIXTRAL_MODEL` | model slug for Mixtral |
| `DEEPSEEK_MODEL` | model slug for DeepSeek |
| `EMBED_MODEL` | embedding model for memory search |
| `MEMORY_DIR` | directory used for persistent memory |

## Usage

Install dependencies:

```bash
pip install -r requirements.txt
```

<<<<<<< HEAD
Run the memory management CLI:
=======
These commands can be invoked manually or scheduled via cron/Task Scheduler.


This project contains various utilities for running local agents and logging their memory fragments.

## Memory management

`memory_manager.py` provides persistent storage of memory snippets. New entries are written to `logs/memory/raw` and indexed for simple vector search.

The module includes optional cleanup and summarization helpers:

- `purge_memory(max_age_days=None, max_files=None)` removes old fragments by age or keeps the newest `max_files` records.
- `summarize_memory()` concatenates raw fragments into daily summary files under `logs/memory/distilled`.

`memory_cli.py` exposes these functions for command-line use:
>>>>>>> 94c9c3f5

```bash
python memory_cli.py purge --age 30       # delete fragments older than 30 days
python memory_cli.py purge --max 1000     # keep only the newest 1000 fragments
python memory_cli.py summarize            # build/update daily summaries
```

<<<<<<< HEAD
Run tests:
=======
These commands can be invoked manually or scheduled via cron/Task Scheduler.

## Log tailing
Use `memory_tail.py` to stream new entries from `logs/memory.jsonl`.

```bash
python memory_tail.py
```
Pass `--file` to tail a different log.


Install dependencies using:

```bash
pip install -r requirements.txt
```

Run tests with:
>>>>>>> 94c9c3f5

```bash
pytest
```<|MERGE_RESOLUTION|>--- conflicted
+++ resolved
@@ -1,13 +1,14 @@
 # SentientOS Scripts
 
-This repository contains utilities and small services used to run SentientOS agents.  The original code base was a single script but it has been split for clarity.
+This repository contains utilities and small services used to run SentientOS agents. The original code base was a single script but it has been split for clarity.
 
 ## Scripts
 
-- **Telegram bridges** – three Flask apps that forward Telegram messages to the relay.  Each bridge talks to a different model (GPT‑4o, Mixtral or DeepSeek) and logs all fragments through `memory_manager`.
-- **relay_app.py** – minimal relay used for local development and tests.  It verifies a shared secret, echoes the incoming text and records the result in memory.
-- **memory_manager.py** – persistent storage for message fragments.  New snippets are written under `logs/memory/raw` and indexed for retrieval using a simple bag‑of‑words approach.
+- **Telegram bridges** – three Flask apps that forward Telegram messages to the relay. Each bridge talks to a different model (GPT‑4o, Mixtral or DeepSeek) and logs all fragments through `memory_manager`.
+- **relay_app.py** – minimal relay used for local development and tests. It verifies a shared secret, echoes the incoming text and records the result in memory.
+- **memory_manager.py** – persistent storage for message fragments. New snippets are written under `logs/memory/raw` and indexed for retrieval using a simple bag‑of‑words approach.
 - **memory_cli.py** – command line interface exposing cleanup and summarization helpers.
+- **memory_tail.py** – colorized log viewer for `logs/memory.jsonl`.
 - **heartbeat.py** – periodically pings the relay to verify connectivity.
 - **cathedral_hog_wild_heartbeat.py** – demo that periodically summons multiple models via the relay.
 - **rebind.rs** – Rust helper that binds Telegram webhooks to the URLs reported by ngrok.
@@ -16,80 +17,26 @@
 
 Create a `.env` file based on [`.env.example`](./.env.example) and set the following variables:
 
-| Variable | Purpose |
-|----------|---------|
-| `OPENROUTER_API_KEY` | API key for GPT‑4o calls |
-| `TOGETHER_API_KEY` | API key for DeepSeek calls |
-| `RELAY_SECRET` | shared secret used by the relay and all bridges |
-| `BOT_TOKEN_GPT4O` | Telegram token for the GPT‑4o bridge |
-| `BOT_TOKEN_MIXTRAL` | Telegram token for the Mixtral bridge |
-| `BOT_TOKEN_DEEPSEEK` | Telegram token for the DeepSeek bridge |
-| `TG_SECRET` | Telegram webhook secret |
-| `RELAY_URL` | URL of the relay service |
-| `OLLAMA_URL` | Local Ollama endpoint |
-| `GPT4_MODEL` | model slug for GPT‑4o |
-| `MIXTRAL_MODEL` | model slug for Mixtral |
-| `DEEPSEEK_MODEL` | model slug for DeepSeek |
-| `EMBED_MODEL` | embedding model for memory search |
-| `MEMORY_DIR` | directory used for persistent memory |
+| Variable           | Purpose                                       |
+|--------------------|-----------------------------------------------|
+| `OPENROUTER_API_KEY` | API key for GPT‑4o calls                  |
+| `TOGETHER_API_KEY`   | API key for DeepSeek calls                 |
+| `RELAY_SECRET`       | shared secret used by the relay and bridges |
+| `BOT_TOKEN_GPT4O`    | Telegram token for the GPT‑4o bridge        |
+| `BOT_TOKEN_MIXTRAL`  | Telegram token for the Mixtral bridge       |
+| `BOT_TOKEN_DEEPSEEK` | Telegram token for the DeepSeek bridge      |
+| `TG_SECRET`          | Telegram webhook secret                     |
+| `RELAY_URL`          | URL of the relay service                    |
+| `OLLAMA_URL`         | Local Ollama endpoint                       |
+| `GPT4_MODEL`         | model slug for GPT‑4o                       |
+| `MIXTRAL_MODEL`      | model slug for Mixtral                      |
+| `DEEPSEEK_MODEL`     | model slug for DeepSeek                     |
+| `EMBED_MODEL`        | embedding model for memory search           |
+| `MEMORY_DIR`         | directory used for persistent memory        |
 
 ## Usage
 
 Install dependencies:
 
 ```bash
-pip install -r requirements.txt
-```
-
-<<<<<<< HEAD
-Run the memory management CLI:
-=======
-These commands can be invoked manually or scheduled via cron/Task Scheduler.
-
-
-This project contains various utilities for running local agents and logging their memory fragments.
-
-## Memory management
-
-`memory_manager.py` provides persistent storage of memory snippets. New entries are written to `logs/memory/raw` and indexed for simple vector search.
-
-The module includes optional cleanup and summarization helpers:
-
-- `purge_memory(max_age_days=None, max_files=None)` removes old fragments by age or keeps the newest `max_files` records.
-- `summarize_memory()` concatenates raw fragments into daily summary files under `logs/memory/distilled`.
-
-`memory_cli.py` exposes these functions for command-line use:
->>>>>>> 94c9c3f5
-
-```bash
-python memory_cli.py purge --age 30       # delete fragments older than 30 days
-python memory_cli.py purge --max 1000     # keep only the newest 1000 fragments
-python memory_cli.py summarize            # build/update daily summaries
-```
-
-<<<<<<< HEAD
-Run tests:
-=======
-These commands can be invoked manually or scheduled via cron/Task Scheduler.
-
-## Log tailing
-Use `memory_tail.py` to stream new entries from `logs/memory.jsonl`.
-
-```bash
-python memory_tail.py
-```
-Pass `--file` to tail a different log.
-
-
-Install dependencies using:
-
-```bash
-pip install -r requirements.txt
-```
-
-Run tests with:
->>>>>>> 94c9c3f5
-
-```bash
-pytest
-```+pip install -r requirements.txt