--- conflicted
+++ resolved
@@ -3,16 +3,10 @@
 import time
 from pathlib import Path
 from typing import Dict, Optional
-<<<<<<< HEAD
-import tempfile
 
-from emotions import empty_emotion_vector
-from emotion_utils import vad_and_features
-=======
 import audioop
 
 from emotions import empty_emotion_vector
->>>>>>> 72a7354e
 
 try:
     import speech_recognition as sr
@@ -24,12 +18,6 @@
 AUDIO_DIR = Path(os.getenv("AUDIO_LOG_DIR", "logs/audio"))
 AUDIO_DIR.mkdir(parents=True, exist_ok=True)
 
-
-<<<<<<< HEAD
-def detect_emotions_from_audio(path: str) -> tuple[Dict[str, float], Dict[str, float]]:
-    """Infer emotions from an audio file using spectral features."""
-    return vad_and_features(path)
-=======
 def detect_emotions_from_audio(data: bytes, sample_width: int = 2) -> Dict[str, float]:
     """Return a simple emotion vector based on RMS volume."""
     vec = empty_emotion_vector()
@@ -47,8 +35,6 @@
     else:
         vec["Contentment"] = 0.6
     return vec
->>>>>>> 72a7354e
-
 
 def recognize_from_mic(save_audio: bool = True) -> Dict[str, Optional[str]]:
     """Capture a single phrase from the default microphone."""
@@ -61,9 +47,6 @@
         print("[MIC] Listening...")
         audio = recognizer.listen(source)
 
-<<<<<<< HEAD
-    audio_path: Path | None = None
-=======
     raw_data = None
     try:
         raw_data = audio.get_raw_data(convert_rate=16000, convert_width=2)
@@ -72,19 +55,11 @@
     emotions = detect_emotions_from_audio(raw_data) if raw_data else empty_emotion_vector()
 
     audio_path = None
->>>>>>> 72a7354e
     if save_audio:
         ts = time.strftime("%Y%m%d-%H%M%S")
         audio_path = AUDIO_DIR / f"mic_{ts}.wav"
         with open(audio_path, "wb") as f:
             f.write(audio.get_wav_data())
-    else:
-        tmp = tempfile.NamedTemporaryFile(delete=False, suffix=".wav")
-        tmp.write(audio.get_wav_data())
-        tmp.close()
-        audio_path = Path(tmp.name)
-
-    emotions, emotion_features = detect_emotions_from_audio(str(audio_path))
 
     text = None
     if hasattr(recognizer, "recognize_whisper"):
@@ -110,61 +85,14 @@
             text = None
 
     if text:
-<<<<<<< HEAD
-        append_memory(
-            text,
-            tags=["voice", "input"],
-            source="mic",
-            emotions=emotions,
-            emotion_features=emotion_features,
-        )
-=======
         append_memory(text, tags=["voice", "input"], source="mic", emotions=emotions)
->>>>>>> 72a7354e
 
     return {
         "message": text,
         "source": "mic",
         "audio_file": str(audio_path) if audio_path else None,
         "emotions": emotions,
-<<<<<<< HEAD
-        "emotion_features": emotion_features,
     }
-
-
-def recognize_from_file(path: str) -> Dict[str, Optional[str]]:
-    """Transcribe an audio file and return emotion data."""
-    if sr is None:
-        return {"message": None, "source": "file", "audio_file": path}
-    recognizer = sr.Recognizer()
-    with sr.AudioFile(path) as source:
-        audio = recognizer.record(source)
-    try:
-        text = recognizer.recognize_whisper(audio)
-    except Exception:
-        try:
-            text = recognizer.recognize_google(audio)
-        except Exception:
-            text = None
-    emotions, features = vad_and_features(path)
-    if text:
-        append_memory(
-            text,
-            tags=["voice", "input"],
-            source="file",
-            emotions=emotions,
-            emotion_features=features,
-        )
-    return {
-        "message": text,
-        "source": "file",
-        "audio_file": path,
-        "emotions": emotions,
-        "emotion_features": features,
-=======
->>>>>>> 72a7354e
-    }
-
 
 if __name__ == "__main__":  # pragma: no cover - manual utility
     while True:
