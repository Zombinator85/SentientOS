--- conflicted
+++ resolved
@@ -18,10 +18,7 @@
       <option value="default">Default</option>
       <option value="alt">Alt</option>
     </select>
-<<<<<<< HEAD
     <button onclick="upload()">Analyze Only</button>
-=======
->>>>>>> 97d8c257
     <pre id="out"></pre>
     <script>
     async function send(){
@@ -34,7 +31,6 @@
         document.getElementById('out').textContent=JSON.stringify(j.emotions);
         const audio=new Audio('data:audio/mp3;base64,'+j.audio);audio.play();
     }
-<<<<<<< HEAD
     async function upload(){
         const file=document.getElementById('f').files[0];
         if(!file)return;
@@ -44,8 +40,6 @@
         const j=await res.json();
         document.getElementById('out').textContent=JSON.stringify(j.emotions);
     }
-=======
->>>>>>> 97d8c257
     async function setPersona(){
         const p=document.getElementById('persona').value;
         await fetch('/api/persona',{method:'POST',headers:{'Content-Type':'application/json'},body:JSON.stringify({persona:p})});
@@ -67,8 +61,6 @@
         b64 = base64.b64encode(f.read()).decode('ascii')
     return jsonify({'audio': b64, 'text': text, 'emotions': emotions})
 
-
-<<<<<<< HEAD
 @app.route('/api/upload', methods=['POST'])
 def upload_api():
     if 'audio' not in request.files:
@@ -79,9 +71,6 @@
     result = recognize_from_file(tmp.name)
     return jsonify({'text': result.get('message'), 'emotions': result.get('emotions')})
 
-
-=======
->>>>>>> 97d8c257
 @app.route('/api/persona', methods=['POST'])
 def persona_api():
     data = request.get_json() or {}
