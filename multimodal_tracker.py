--- conflicted
+++ resolved
@@ -6,23 +6,21 @@
 
 # --- Optional Voice Backends ---
 try:
-    import speech_recognition as sr  # for default, simple use
+    import speech_recognition as sr
 except Exception:
     sr = None
 
 try:
-    import mic_bridge  # for advanced/plug-in use
+    import mic_bridge
 except Exception:
     mic_bridge = None
 
 from vision_tracker import FaceEmotionTracker
 
 def empty_emotion_vector() -> Dict[str, float]:
-    # You may already have this, but for safety:
     return {e: 0.0 for e in ["happy", "sad", "angry", "disgust", "fear", "surprise", "neutral"]}
 
 class PersonaMemory:
-    """Per-person emotion timeline for multiple modalities."""
     def __init__(self):
         self.timelines: Dict[int, List[Dict[str, Any]]] = {}
 
@@ -47,7 +45,7 @@
         return avg
 
 class MultiModalEmotionTracker:
-    """Fuse vision and voice sentiment into per-person timelines."""
+    """Fuse vision and voice sentiment into per-person timelines, always logging a timestamp."""
 
     def __init__(
         self,
@@ -62,7 +60,7 @@
         if enable_vision:
             try:
                 self.vision = FaceEmotionTracker(camera_index=camera_index, output_file=None)
-            except TypeError:  # pragma: no cover - for simple stubs
+            except TypeError:
                 self.vision = FaceEmotionTracker()
         else:
             self.vision = None
@@ -97,8 +95,7 @@
                 mic = sr.Microphone(device_index=device_index)
                 with mic as source:
                     audio = recognizer.listen(source, phrase_time_limit=3)
-                # Optional: save to temp file, pass to emotion utils if desired
-                # Placeholder: return empty for now, extend with emotion model later
+                # Placeholder for emotion extraction
                 return {}
             except Exception:
                 return {}
@@ -107,28 +104,21 @@
     def process_once(self, frame) -> Dict[str, Any]:
         ts = time.time()
         voice_vec = self.analyze_voice()
-<<<<<<< HEAD
-        data = (
-            self.vision.process_frame(frame)
-            if self.vision and frame is not None
-            else {"faces": []}
-        )
-        data["timestamp"] = ts
-=======
+        # --- Always produce a timestamped log, even if no vision or voice
         data = self.vision.process_frame(frame) if self.vision and frame is not None else {"faces": []}
         data["timestamp"] = ts
-        if not data.get("faces") and voice_vec:
-            self.memory.add(0, "voice", voice_vec, ts)
-            self._log(0, {"timestamp": ts, "vision": {}, "voice": voice_vec})
-        elif not data.get("faces"):
-            self._log(0, {"timestamp": ts, "vision": {}, "voice": {}})
->>>>>>> 84eac582
+        if not data.get("faces"):
+            # Log the voice vector (if any), or at minimum an empty/neutral event
+            entry = {"timestamp": ts, "vision": {}, "voice": voice_vec or {}}
+            self.memory.add(0, "voice", voice_vec, ts) if voice_vec else None
+            self._log(0, entry)
         for face in data.get("faces", []):
             fid = face["id"]
-            self.memory.add(fid, "vision", face.get("emotions", empty_emotion_vector()), ts)
+            emotions = face.get("emotions", empty_emotion_vector())
+            self.memory.add(fid, "vision", emotions, ts)
             if voice_vec:
                 self.memory.add(fid, "voice", voice_vec, ts)
-            self._log(fid, {"timestamp": ts, "vision": face.get("emotions", {}) or empty_emotion_vector(), "voice": voice_vec})
+            self._log(fid, {"timestamp": ts, "vision": emotions, "voice": voice_vec})
         return data
 
     def update_text_sentiment(self, person_id: int, sentiment: Dict[str, float]) -> None:
