import argparse
import json
from pathlib import Path
import memory_manager as mm


def show_timeline(last: int) -> None:
    """Print the timestamp and dominant emotion of recent entries."""
    path = mm.RAW_PATH
    files = sorted(path.glob("*.json"))[-last:]
    for fp in files:
        try:
            data = json.loads(fp.read_text(encoding="utf-8"))
        except Exception:
            continue
        emo = data.get("emotions", {})
        if emo:
            label = max(emo, key=emo.get)
            val = emo[label]
        else:
            label = "none"
            val = 0
        print(f"{data.get('timestamp','?')} {label}:{val:.2f}")


def playback(last: int) -> None:
    """Print recent entries with emotion labels."""
    path = mm.RAW_PATH
    files = sorted(path.glob("*.json"))[-last:]
    for fp in files:
        try:
            data = json.loads(fp.read_text(encoding="utf-8"))
        except Exception:
            continue
        emo = data.get("emotions", {})
<<<<<<< HEAD
        breakdown = data.get("emotion_breakdown", {})
        label = max(emo, key=emo.get) if emo else "none"
        val = emo.get(label, 0)
        txt = (data.get("text", "").strip())[:60]
        if breakdown:
            parts = ", ".join(f"{s}:{max(v.get(label,0),0):.2f}" for s,v in breakdown.items())
            print(f"[{data.get('timestamp','?')}] {label}:{val:.2f} ({parts}) -> {txt}")
        else:
            print(f"[{data.get('timestamp','?')}] {label}:{val:.2f} -> {txt}")
=======
        label = max(emo, key=emo.get) if emo else "none"
        val = emo.get(label, 0)
        txt = (data.get("text", "").strip())[:60]
        print(f"[{data.get('timestamp','?')}] {label}:{val:.2f} -> {txt}")
>>>>>>> 97d8c257


def main():
    parser = argparse.ArgumentParser(description="Manage memory fragments")
    sub = parser.add_subparsers(dest="cmd")

    purge = sub.add_parser("purge", help="Delete old fragments")
    purge.add_argument("--age", type=int, help="Remove fragments older than N days")
    purge.add_argument("--max", type=int, help="Keep only the newest N fragments")

    sub.add_parser("summarize", help="Create/update daily summary files")

    sub.add_parser("inspect", help="Print the user profile")
    plot = sub.add_parser("timeline", help="Show recent emotion timeline")
    plot.add_argument("--last", type=int, default=10, help="Show last N entries")
    pb = sub.add_parser("playback", help="Print recent fragments with emotions")
    pb.add_argument("--last", type=int, default=5, help="Show last N entries")
    forget = sub.add_parser("forget", help="Remove keys from user profile")
    forget.add_argument("keys", nargs="+", help="Profile keys to remove")

    args = parser.parse_args()
    if args.cmd == "purge":
        mm.purge_memory(max_age_days=args.age, max_files=args.max)
    elif args.cmd == "summarize":
        mm.summarize_memory()
    elif args.cmd == "inspect":
        import user_profile as up
        print(up.format_profile())
    elif args.cmd == "forget":
        import user_profile as up
        up.forget_keys(args.keys)
        print("Removed keys: " + ", ".join(args.keys))
    elif args.cmd == "timeline":
        show_timeline(args.last)
    elif args.cmd == "playback":
        playback(args.last)
    else:
        parser.print_help()


if __name__ == "__main__":
    main()<|MERGE_RESOLUTION|>--- conflicted
+++ resolved
@@ -2,7 +2,6 @@
 import json
 from pathlib import Path
 import memory_manager as mm
-
 
 def show_timeline(last: int) -> None:
     """Print the timestamp and dominant emotion of recent entries."""
@@ -22,9 +21,8 @@
             val = 0
         print(f"{data.get('timestamp','?')} {label}:{val:.2f}")
 
-
 def playback(last: int) -> None:
-    """Print recent entries with emotion labels."""
+    """Print recent entries with emotion labels and source breakdown if present."""
     path = mm.RAW_PATH
     files = sorted(path.glob("*.json"))[-last:]
     for fp in files:
@@ -33,23 +31,16 @@
         except Exception:
             continue
         emo = data.get("emotions", {})
-<<<<<<< HEAD
         breakdown = data.get("emotion_breakdown", {})
         label = max(emo, key=emo.get) if emo else "none"
         val = emo.get(label, 0)
         txt = (data.get("text", "").strip())[:60]
         if breakdown:
+            # breakdown: {"audio": {"Joy": 0.8, ...}, "text": {...}, ...}
             parts = ", ".join(f"{s}:{max(v.get(label,0),0):.2f}" for s,v in breakdown.items())
             print(f"[{data.get('timestamp','?')}] {label}:{val:.2f} ({parts}) -> {txt}")
         else:
             print(f"[{data.get('timestamp','?')}] {label}:{val:.2f} -> {txt}")
-=======
-        label = max(emo, key=emo.get) if emo else "none"
-        val = emo.get(label, 0)
-        txt = (data.get("text", "").strip())[:60]
-        print(f"[{data.get('timestamp','?')}] {label}:{val:.2f} -> {txt}")
->>>>>>> 97d8c257
-
 
 def main():
     parser = argparse.ArgumentParser(description="Manage memory fragments")
@@ -60,7 +51,6 @@
     purge.add_argument("--max", type=int, help="Keep only the newest N fragments")
 
     sub.add_parser("summarize", help="Create/update daily summary files")
-
     sub.add_parser("inspect", help="Print the user profile")
     plot = sub.add_parser("timeline", help="Show recent emotion timeline")
     plot.add_argument("--last", type=int, default=10, help="Show last N entries")
@@ -88,6 +78,5 @@
     else:
         parser.print_help()
 
-
 if __name__ == "__main__":
     main()