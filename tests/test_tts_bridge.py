from importlib import reload
import os
import sys


def test_speak_without_engine(monkeypatch):
    monkeypatch.setenv('TTS_ENGINE', 'pyttsx3')
    monkeypatch.setitem(sys.modules, 'pyttsx3', None)
    import tts_bridge as tb
    reload(tb)
    assert tb.speak('hi') is None


def test_elevenlabs_fallback(monkeypatch):
    monkeypatch.setenv('TTS_ENGINE', 'elevenlabs')
    monkeypatch.delenv('ELEVEN_API_KEY', raising=False)
    import tts_bridge as tb
    reload(tb)
    assert tb.speak('hi') is None

def test_persona_switch():
    import tts_bridge as tb
    tb.set_voice_persona('test-voice')
<<<<<<< HEAD
    assert tb.CURRENT_PERSONA == 'test-voice'


def test_adapt_persona():
    import tts_bridge as tb
    tb.set_voice_persona('base')
    tb.ALT_VOICE = 'alt'
    tb.DEFAULT_VOICE = 'def'
    tb.adapt_persona({'Sadness':0.5})
    assert tb.CURRENT_PERSONA == 'alt'
=======
    assert tb.CURRENT_PERSONA == 'test-voice'
>>>>>>> 41a8b64d
<|MERGE_RESOLUTION|>--- conflicted
+++ resolved
@@ -21,17 +21,12 @@
 def test_persona_switch():
     import tts_bridge as tb
     tb.set_voice_persona('test-voice')
-<<<<<<< HEAD
     assert tb.CURRENT_PERSONA == 'test-voice'
-
 
 def test_adapt_persona():
     import tts_bridge as tb
     tb.set_voice_persona('base')
     tb.ALT_VOICE = 'alt'
     tb.DEFAULT_VOICE = 'def'
-    tb.adapt_persona({'Sadness':0.5})
-    assert tb.CURRENT_PERSONA == 'alt'
-=======
-    assert tb.CURRENT_PERSONA == 'test-voice'
->>>>>>> 41a8b64d
+    tb.adapt_persona({'Sadness': 0.5})
+    assert tb.CURRENT_PERSONA == 'alt'