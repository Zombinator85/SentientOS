--- conflicted
+++ resolved
@@ -9,46 +9,39 @@
 import importlib
 import os
 import sys
+import subprocess
 from pathlib import Path
-import subprocess
 
 sys.path.insert(0, os.path.abspath(os.path.join(os.path.dirname(__file__), "..")))
 
 import cathedral_launcher as cl
 
 
-<<<<<<< HEAD
-def test_placeholder(monkeypatch, tmp_path, capsys):
+def test_check_gpu(monkeypatch):
     # Simulate torch with GPU
-=======
-def test_check_gpu(monkeypatch):
->>>>>>> 6358e2e9
     class Torch:
         class cuda:
             @staticmethod
             def is_available() -> bool:
                 return True
-<<<<<<< HEAD
-=======
 
->>>>>>> 6358e2e9
     monkeypatch.setitem(sys.modules, "torch", Torch)
     importlib.reload(cl)
     assert cl.check_gpu()
 
+    # Simulate torch without GPU
     class TorchNo:
         class cuda:
             @staticmethod
             def is_available() -> bool:
                 return False
-<<<<<<< HEAD
-=======
 
->>>>>>> 6358e2e9
     monkeypatch.setitem(sys.modules, "torch", TorchNo)
     importlib.reload(cl)
     assert not cl.check_gpu()
 
+
+def test_prompt_cloud_inference(monkeypatch, tmp_path):
     env = tmp_path / ".env"
     env.write_text("EXAMPLE=1")
     monkeypatch.setattr("builtins.input", lambda prompt="": "y")
@@ -60,11 +53,15 @@
     cl.prompt_cloud_inference(env)
     assert env.read_text().count("MIXTRAL_CLOUD_ONLY") == 1
 
+
+def test_check_ollama(monkeypatch, capsys):
     monkeypatch.setattr(cl.shutil, "which", lambda name: None)
     assert not cl.check_ollama()
     out = capsys.readouterr().out
     assert "Ollama binary not found" in out
 
+
+def test_pull_mixtral_model(monkeypatch, capsys):
     monkeypatch.setattr(subprocess, "check_call", lambda *a, **k: (_ for _ in ()).throw(FileNotFoundError()))
     assert not cl.pull_mixtral_model()
     out = capsys.readouterr().out
