--- conflicted
+++ resolved
@@ -4,12 +4,9 @@
 import subprocess
 from pathlib import Path
 from typing import List, Tuple
-<<<<<<< HEAD
 from datetime import datetime
 import getpass
-=======
-import doctrine
->>>>>>> 683a4f01
+import doctrine  # Assume doctrine.py is importable
 
 ROOT = Path(__file__).resolve().parent
 CONFIG_PATH = Path(os.getenv("MASTER_CONFIG", ROOT / "config" / "master_files.json")).resolve()
@@ -86,13 +83,16 @@
         fp = Path(p)
         if not fp.is_absolute():
             fp = (ROOT / fp).resolve()
+        # Check file presence and hash
         if not fp.exists() or _sha256(fp) != digest:
-<<<<<<< HEAD
             missing.append(str(fp))
+        # Check for immutability if enabled
         elif os.getenv("MASTER_CHECK_IMMUTABLE", "1") == "1" and not _is_immutable(fp):
             missing.append(f"{fp}:mutable")
-    if missing:
-        _log_refusal(missing, "sanctity violation")
+
+    # Always write a doctrine integrity report (using doctrine.py utility)
+    doctrine.integrity_report()
+
     return not missing, missing
 
 
@@ -101,12 +101,4 @@
     ok, missing = check_master_files()
     if not ok:
         print("Ritual Refusal Mode. Missing or altered master files:", ", ".join(missing))
-        raise SystemExit(1)
-=======
-            missing.append(p)
-
-    # Write extended doctrine integrity report
-    doctrine.integrity_report()
-
-    return not missing, missing
->>>>>>> 683a4f01
+        raise SystemExit(1)